import { Controller, Post, Get, Inject } from '@nestjs/common';
import { InjectRepository } from '@nestjs/typeorm';
import { Repository, DataSource } from 'typeorm';
import { Channel } from './channels/channels.entity';
import { Program } from './programs/programs.entity';
import { Schedule } from './schedules/schedules.entity';
import { Panelist } from './panelists/panelists.entity';
import { YoutubeDiscoveryService } from './youtube/youtube-discovery.service';
import { YoutubeLiveService } from './youtube/youtube-live.service';
import { RedisService } from './redis/redis.service'; // 🔥

@Controller()
export class AppController {
  constructor(
    @InjectRepository(Channel)
    private readonly channelsRepository: Repository<Channel>,
    @InjectRepository(Program)
    private readonly programsRepository: Repository<Program>,
    @InjectRepository(Schedule)
    private readonly schedulesRepository: Repository<Schedule>,
    @InjectRepository(Panelist)
    private readonly panelistsRepository: Repository<Panelist>,
    private readonly dataSource: DataSource,
    private readonly youtubeDiscoveryService: YoutubeDiscoveryService,
    private readonly youtubeLiveService: YoutubeLiveService,
    private readonly redisService: RedisService, // 🔥
  ) {
    console.log('🚀 AppController initialized');
<<<<<<< HEAD
  }

  @Post('seed')
  async seed() {
    // acá todo igual, no cambia
=======
>>>>>>> 0c6cbea3
  }

  @Get('youtube/resolve-handles')
  async getChannelsFromHandles() {
    return this.youtubeDiscoveryService.getChannelIdsFromLiveUrls([
      'https://www.youtube.com/@luzutv/live',
      'https://www.youtube.com/@VorterixOficial/live',
      'https://www.youtube.com/@UrbanaPlayFM/live',
      'https://www.youtube.com/@estoesblender/live',
      'https://www.youtube.com/@somoslacasa/live',
      'https://www.youtube.com/@Bondi_liveok/live',
      'https://www.youtube.com/@olgaenvivo_/live',
      'https://www.youtube.com/@SomosGelatina/live',
      'https://www.youtube.com/@Updr/live',
      'https://www.youtube.com/@CarajoStream/live',
      'https://www.youtube.com/@republicaz/live',
      'https://www.youtube.com/@futurock/live'
    ]);
  }

  @Post('youtube/fetch-live-ids')
  async fetchYoutubeLiveIds() {
    await this.youtubeLiveService.fetchLiveVideoIds();
    return { message: 'YouTube live video IDs fetched successfully.' };
  }

  @Post('cache-test')
  async cacheTestSet() {
    const key = 'test:mykey';
    const value = { hello: 'world', timestamp: Date.now() };
    const ttl = 300; // 5 minutos

    console.log(`📝 Setting key ${key} with value`, value);
    await this.redisService.set(key, value, ttl);
    console.log(`✅ Key ${key} set successfully.`);

    return { message: 'Cache set!', key, value, ttl };
  }

  @Get('cache-test')
  async cacheTestGet() {
    const key = 'test:mykey';

    console.log(`🔎 Getting key ${key} from Redis...`);
    const cachedValue = await this.redisService.get(key);
    console.log(`📦 Retrieved value for key ${key}:`, cachedValue);

    return { key, cachedValue };
  }
}<|MERGE_RESOLUTION|>--- conflicted
+++ resolved
@@ -26,14 +26,6 @@
     private readonly redisService: RedisService, // 🔥
   ) {
     console.log('🚀 AppController initialized');
-<<<<<<< HEAD
-  }
-
-  @Post('seed')
-  async seed() {
-    // acá todo igual, no cambia
-=======
->>>>>>> 0c6cbea3
   }
 
   @Get('youtube/resolve-handles')
