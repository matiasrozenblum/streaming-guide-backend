import { Injectable, Logger } from '@nestjs/common';
import { SchedulesService } from '../schedules/schedules.service';
import { WeeklyOverridesService } from '../schedules/weekly-overrides.service';
import { LiveStatusBackgroundService } from './live-status-background.service';
import { YoutubeLiveService } from './youtube-live.service';
import { RedisService } from '../redis/redis.service';

@Injectable()
export class OptimizedSchedulesService {
  private readonly logger = new Logger(OptimizedSchedulesService.name);
  
  constructor(
    private readonly schedulesService: SchedulesService,
    private readonly weeklyOverridesService: WeeklyOverridesService,
    private readonly liveStatusBackgroundService: LiveStatusBackgroundService,
    private readonly youtubeLiveService: YoutubeLiveService,
    private readonly redisService: RedisService,
  ) {}

  /**
   * Get schedules with optimized live status (Approach B: cache combination)
   */
  async getSchedulesWithOptimizedLiveStatus(options: any = {}): Promise<any[]> {
    const startTime = Date.now();
    const requestId = Math.random().toString(36).substr(2, 9);

    // Get base schedules without live status
    const schedules = await this.schedulesService.findAll({
      ...options,
      liveStatus: false, // Skip expensive live status enrichment
      applyOverrides: false, // We'll apply overrides separately
    });

    // Apply weekly overrides
    let schedulesWithOverrides = schedules;
    if (options.applyOverrides !== false) {
      const currentWeekStart = this.weeklyOverridesService.getWeekStartDate('current');
      schedulesWithOverrides = await this.weeklyOverridesService.applyWeeklyOverrides(schedules, currentWeekStart);
    }

    // If live status is requested, enrich using background cache (fast)
    if (options.liveStatus) {
      const enrichedSchedules = await this.enrichWithCachedLiveStatus(schedulesWithOverrides);
      return enrichedSchedules;
    }

    return schedulesWithOverrides;
  }

  /**
   * Enrich schedules with cached live status (non-blocking)
   */
  private async enrichWithCachedLiveStatus(schedules: any[]): Promise<any[]> {
    // Group schedules by channel
    const channelGroups = new Map<string, any[]>();
    for (const schedule of schedules) {
      const channelId = schedule.program.channel?.youtube_channel_id;
      if (channelId) {
        if (!channelGroups.has(channelId)) {
          channelGroups.set(channelId, []);
        }
        channelGroups.get(channelId)!.push(schedule);
      }
    }

    // Build channelId -> handle map and handle -> channelId map for accurate sync
    const channelIdToHandle = new Map<string, string>();
    const handleToChannelId = new Map<string, string>();
    const handles: string[] = [];
    for (const schedule of schedules) {
      const channelId = schedule.program.channel?.youtube_channel_id;
      const handle = schedule.program.channel?.handle;
      if (channelId && handle && !channelIdToHandle.has(channelId)) {
        channelIdToHandle.set(channelId, handle);
        handleToChannelId.set(handle, channelId);
        handles.push(handle);
      }
    }
    const liveStatusMapByHandle = await this.liveStatusBackgroundService.getLiveStatusForChannels(handles, handleToChannelId);
    
    // Convert handle-based map back to channelId-based map for compatibility
    const liveStatusMap = new Map<string, any>();
    for (const [channelId, handle] of channelIdToHandle) {
      if (liveStatusMapByHandle.has(handle)) {
        liveStatusMap.set(channelId, liveStatusMapByHandle.get(handle));
      }
    }

    // Enrich schedules with cached live status
    const enriched: any[] = [];
    const currentDay = require('../utils/timezone.util').TimezoneUtil.currentDayOfWeek();
    const currentTime = require('../utils/timezone.util').TimezoneUtil.currentTimeInMinutes();
    
    for (const schedule of schedules) {
      const enrichedSchedule = { ...schedule };
      const channelId = schedule.program.channel?.youtube_channel_id;
      
      if (channelId && liveStatusMap.has(channelId)) {
        const liveStatus = liveStatusMap.get(channelId)!;
        
        // Check if this schedule is currently live based on time
        const startNum = this.convertTimeToNumber(schedule.start_time);
        const endNum = this.convertTimeToNumber(schedule.end_time);
        const isCurrentlyLive = schedule.day_of_week === currentDay &&
                               currentTime >= startNum &&
                               currentTime < endNum;

        if (isCurrentlyLive && liveStatus.isLive) {
          // Program is live and has live stream - use unified cache data
          enrichedSchedule.program = {
            ...schedule.program,
            is_live: true,
            stream_url: liveStatus.streamUrl || schedule.program.stream_url || schedule.program.youtube_url,
            live_streams: liveStatus.streams || [],
            stream_count: liveStatus.streamCount || 0,
          };
        } else if (isCurrentlyLive) {
          // Program is live by time but background cache says no live stream
<<<<<<< HEAD
          // CRITICAL: Trust recent cache - if cache was updated recently and says "not live", 
=======
          // CRITICAL: Trust recent cache - if cache was updated recently (< 10 min) and says "not live",
>>>>>>> 479b93a1
          // don't trigger expensive API calls. The background cron will handle updates.
          const cacheAge = Date.now() - liveStatus.lastUpdated;
          const cacheAgeMinutes = cacheAge / (60 * 1000);
          const shouldTrustCache = cacheAgeMinutes < 10; // Trust cache if updated within last 10 minutes
          
          if (shouldTrustCache) {
            // Cache is recent and says not live - trust it, background cron will update if needed
            this.logger.debug(`[OPTIMIZED-SCHEDULES] Program "${schedule.program.name}" is live by time but cache (updated ${Math.round(cacheAgeMinutes)}min ago) says no stream. Trusting cache, background cron will update.`);
          } else {
            // Cache is stale - trigger async fetch only if not already triggered
            this.logger.debug(`[OPTIMIZED-SCHEDULES] Program "${schedule.program.name}" is live by time but cache is stale (${Math.round(cacheAgeMinutes)}min old). Triggering async fetch.`);
          }
          
          enrichedSchedule.program = {
            ...schedule.program,
            is_live: true,
            stream_url: schedule.program.stream_url || schedule.program.youtube_url,
            live_streams: [],
            stream_count: 0,
          };
          
          // Only trigger async fetch if cache is stale AND lock not already acquired
          if (!shouldTrustCache && schedule.program.channel?.handle) {
            const handle = schedule.program.channel.handle;
            const fetchLockKey = `async-fetch-triggered:${handle}`;
            const fetchLockTTL = 600; // 10 minutes - longer to prevent excessive triggering
            
            // Check lock BEFORE setImmediate to prevent race conditions
            const lockAcquired = await this.redisService.setNX(fetchLockKey, { timestamp: Date.now() }, fetchLockTTL);
            
            if (lockAcquired) {
              setImmediate(async () => {
                try {
                  this.logger.debug(`[OPTIMIZED-SCHEDULES] Triggering async fetch for ${handle} (stale cache)...`);
                  // Use program-aware TTL instead of hardcoded 300
                  const { getCurrentBlockTTL } = await import('../utils/getBlockTTL.util');
                  const schedulesForTTL = schedules.filter(s => s.program.channel?.youtube_channel_id === channelId);
                  const ttl = schedulesForTTL.length > 0 
                    ? await getCurrentBlockTTL(channelId, schedulesForTTL, undefined)
                    : 300; // Fallback to 5 min if no schedules
                  
                  await this.youtubeLiveService.getLiveStreamsMain(
                    channelId,
                    handle,
                    ttl
                  );
                  this.logger.debug(`[OPTIMIZED-SCHEDULES] Async fetch completed for ${handle}`);
                } catch (error) {
                  this.logger.error(`[OPTIMIZED-SCHEDULES] Async fetch failed for ${channelId}:`, error.message);
                }
                // Note: We don't delete the lock - let it expire naturally
                // This prevents rapid re-fetching even if the API call completes quickly
              });
            } else {
              this.logger.debug(`[OPTIMIZED-SCHEDULES] Async fetch already triggered for ${handle}, skipping duplicate`);
            }
          } else if (shouldTrustCache) {
            this.logger.debug(`[OPTIMIZED-SCHEDULES] Trusting recent cache for ${schedule.program.channel?.handle} (${Math.round(cacheAgeMinutes)}min old), skipping fetch`);
          }
        } else {
          // Program is not currently live
          enrichedSchedule.program = {
            ...schedule.program,
            is_live: false,
            stream_url: schedule.program.stream_url || schedule.program.youtube_url,
            live_streams: [],
            stream_count: 0,
          };
        }
      } else {
        // No live status data available, use time-based logic
        const startNum = this.convertTimeToNumber(schedule.start_time);
        const endNum = this.convertTimeToNumber(schedule.end_time);
        const isCurrentlyLive = schedule.day_of_week === currentDay &&
                               currentTime >= startNum &&
                               currentTime < endNum;

        enrichedSchedule.program = {
          ...schedule.program,
          is_live: isCurrentlyLive,
          stream_url: schedule.program.stream_url || schedule.program.youtube_url,
          live_streams: [],
          stream_count: 0,
        };
        
        // If program is live but no cache data exists, trigger async fetch to populate cache
        // CRITICAL: Only trigger if lock not already acquired (deduplicate by channel, not by schedule)
        if (isCurrentlyLive && schedule.program.channel?.handle) {
          const handle = schedule.program.channel.handle;
          const fetchLockKey = `async-fetch-triggered:${handle}`;
          const fetchLockTTL = 600; // 10 minutes - longer to prevent excessive triggering
          
          // Check lock BEFORE setImmediate to prevent race conditions
          const lockAcquired = await this.redisService.setNX(fetchLockKey, { timestamp: Date.now() }, fetchLockTTL);
          
          if (lockAcquired) {
            setImmediate(async () => {
              try {
                this.logger.debug(`[OPTIMIZED-SCHEDULES] Triggering async fetch for ${handle} (no cache data)...`);
                // Use program-aware TTL instead of hardcoded 300
                const { getCurrentBlockTTL } = await import('../utils/getBlockTTL.util');
                const schedulesForTTL = schedules.filter(s => s.program.channel?.youtube_channel_id === channelId);
                const ttl = schedulesForTTL.length > 0 
                  ? await getCurrentBlockTTL(channelId, schedulesForTTL, undefined)
                  : 300; // Fallback to 5 min if no schedules
                
                await this.youtubeLiveService.getLiveStreamsMain(
                  channelId,
                  handle,
                  ttl
                );
                this.logger.debug(`[OPTIMIZED-SCHEDULES] Async fetch completed for ${handle}`);
              } catch (error) {
                this.logger.error(`[OPTIMIZED-SCHEDULES] Async fetch failed for ${channelId}:`, error.message);
              }
            });
          } else {
            this.logger.debug(`[OPTIMIZED-SCHEDULES] Async fetch already triggered for ${handle}, skipping duplicate`);
          }
        }
      }

      enriched.push(enrichedSchedule);
    }

    return enriched;
  }

  /**
   * Convert time string to minutes
   */
  private convertTimeToNumber(time: string): number {
    const [h, m] = time.split(':').map(Number);
    return h * 60 + m;
  }
}<|MERGE_RESOLUTION|>--- conflicted
+++ resolved
@@ -116,11 +116,7 @@
           };
         } else if (isCurrentlyLive) {
           // Program is live by time but background cache says no live stream
-<<<<<<< HEAD
-          // CRITICAL: Trust recent cache - if cache was updated recently and says "not live", 
-=======
           // CRITICAL: Trust recent cache - if cache was updated recently (< 10 min) and says "not live",
->>>>>>> 479b93a1
           // don't trigger expensive API calls. The background cron will handle updates.
           const cacheAge = Date.now() - liveStatus.lastUpdated;
           const cacheAgeMinutes = cacheAge / (60 * 1000);
