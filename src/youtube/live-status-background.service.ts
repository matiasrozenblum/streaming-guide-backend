--- conflicted
+++ resolved
@@ -347,11 +347,7 @@
           
           if (isStillLive) {
             // Video is still live but program changed - set 7-minute cooldown to catch rotation soon
-<<<<<<< HEAD
-            this.logger.debug(`[LIVE-STATUS-BG] Video ${cachedStatus.videoId} still live after program transition, setting 7-minute validation cooldown`);
-=======
             this.logger.debug(`[LIVE-STATUS-BG] Video ${cachedStatus.videoId} still live after program transition for ${handle}, setting 7-minute validation cooldown`);
->>>>>>> 2624fa7a
             cachedStatus.ttl = ttl;
             cachedStatus.blockEndTime = blockEndTime;
             cachedStatus.lastValidation = Date.now();
@@ -361,11 +357,7 @@
             return cachedStatus;
           } else {
             // Video is no longer live - fetch new one
-<<<<<<< HEAD
-            this.logger.debug(`[LIVE-STATUS-BG] Video ${cachedStatus.videoId} no longer live after program transition, fetching new one`);
-=======
             this.logger.debug(`[LIVE-STATUS-BG] Video ${cachedStatus.videoId} no longer live after program transition for ${handle}, fetching new one`);
->>>>>>> 2624fa7a
             await this.redisService.del(statusCacheKey);
             // Continue to fetch fresh data below
           }
