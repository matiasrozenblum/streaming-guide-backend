--- conflicted
+++ resolved
@@ -115,38 +115,6 @@
           continue;
         }
         
-<<<<<<< HEAD
-        // Check if program changed by comparing current schedules to cached program
-        const currentSchedules = allSchedules.filter(s => s.program?.channel?.youtube_channel_id === channelId);
-        const liveSchedules = currentSchedules.filter(s => {
-          const startNum = this.convertTimeToNumber(s.start_time);
-          const endNum = this.convertTimeToNumber(s.end_time);
-          return currentTime >= startNum && currentTime < endNum;
-        });
-        
-        // Check if program changed by comparing cached video age to scheduled program duration
-        // If video is older than the current program's start time, it's from a different program
-        if (cached.streams[0]?.publishedAt) {
-          const videoPublishedAt = new Date(cached.streams[0].publishedAt).getTime();
-          const videoAge = Date.now() - videoPublishedAt;
-          const videoAgeHours = videoAge / (3600 * 1000);
-          
-          if (liveSchedules.length > 0) {
-            const startTime = liveSchedules[0].start_time;
-            const [startHour, startMinute] = startTime.split(':').map(Number);
-            const startTimeInMinutes = startHour * 60 + startMinute;
-            
-            // If video was published before this program started, it's stale
-            if (videoAgeHours > 4 && startTimeInMinutes < currentTime) {
-              this.logger.debug(`[LIVE-STATUS-BG] Stale video detected for ${channelInfo.handle}: published ${Math.round(videoAgeHours)}h ago, current program started at ${startTime}, forcing update`);
-              channelsToUpdate.push(channelId);
-              continue;
-            }
-          }
-        }
-        
-=======
->>>>>>> 479b93a1
         if (await this.shouldUpdateCache(cached)) {
           this.logger.debug(`[LIVE-STATUS-BG] Cache update needed for channel ${channelInfo.handle} (${channelId})`);
           channelsToUpdate.push(channelId);
@@ -370,11 +338,6 @@
         cachedStatus.blockEndTime !== blockEndTime;
         
       if (programBlockChanged) {
-<<<<<<< HEAD
-        this.logger.debug(`[LIVE-STATUS-BG] Program block changed for ${handle}: blockEndTime ${cachedStatus.blockEndTime} → ${blockEndTime}, invalidating cache`);
-        await this.redisService.del(statusCacheKey);
-        // Continue to fetch fresh data below
-=======
         this.logger.debug(`[LIVE-STATUS-BG] Program block changed for ${handle}: blockEndTime ${cachedStatus.blockEndTime} → ${blockEndTime}`);
         
         // Check if cached video ID is still live
@@ -404,7 +367,6 @@
           await this.redisService.del(statusCacheKey);
           // Continue to fetch fresh data below
         }
->>>>>>> 479b93a1
       }
       
       if (cachedStatus && cachedStatus.videoId && !programBlockChanged) {
@@ -449,16 +411,6 @@
             }
           }
         } else {
-<<<<<<< HEAD
-          // Validation not needed - video is fresh (<30 minutes old), just update metadata (TTL, blockEndTime) from current schedules
-          this.logger.debug(`[LIVE-STATUS-BG] Using cached video ID ${cachedStatus.videoId} for ${handle} (fresh video, ${Math.round(videoAgeMinutes)}min old, updating metadata)`);
-          // Update TTL and blockEndTime from current schedules, preserve cooldown
-          cachedStatus.ttl = ttl;
-          cachedStatus.blockEndTime = blockEndTime;
-          cachedStatus.lastUpdated = Date.now();
-          await this.cacheLiveStatus(channelId, cachedStatus);
-          return cachedStatus;
-=======
           // Validation not needed - video is fresh (<30 minutes old), but check title match
           // If video title doesn't match current program, ignore cooldown and validate anyway
           const programName = liveSchedules.length > 0 ? liveSchedules[0].program.name : '';
@@ -493,7 +445,6 @@
             await this.cacheLiveStatus(channelId, cachedStatus);
             return cachedStatus;
           }
->>>>>>> 479b93a1
         }
       }
       
