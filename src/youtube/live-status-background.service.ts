--- conflicted
+++ resolved
@@ -159,10 +159,6 @@
   /**
    * Get live status for multiple channels (uses background cache when available)
    * Migration complete - now accepts handles instead of channelIds
-<<<<<<< HEAD
-   */
-  async getLiveStatusForChannels(handles: string[]): Promise<Map<string, LiveStatusCache>> {
-=======
    * 
    * CRITICAL: Falls back to liveStreamsByChannel if liveStatusByHandle is missing/stale
    * This prevents excessive API calls when streams cache exists but status cache doesn't
@@ -171,7 +167,6 @@
    * @param handleToChannelId Optional map of handle -> channelId for accurate sync
    */
   async getLiveStatusForChannels(handles: string[], handleToChannelId?: Map<string, string>): Promise<Map<string, LiveStatusCache>> {
->>>>>>> c5fc5e36
     const results = new Map<string, LiveStatusCache>();
     const handlesNeedingUpdate: string[] = [];
 
@@ -181,9 +176,6 @@
       if (cached && !(await this.shouldUpdateCache(cached))) {
         results.set(handle, cached);
       } else {
-<<<<<<< HEAD
-        handlesNeedingUpdate.push(handle);
-=======
         // liveStatusByHandle missing or stale - check liveStreamsByChannel as fallback
         const streamsKey = `liveStreamsByChannel:${handle}`;
         const cachedStreams = await this.redisService.get<any>(streamsKey);
@@ -221,7 +213,6 @@
         } else {
           handlesNeedingUpdate.push(handle);
         }
->>>>>>> c5fc5e36
       }
     }
 
