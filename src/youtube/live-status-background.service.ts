import { Injectable, Logger } from '@nestjs/common';
import { Cron, CronExpression } from '@nestjs/schedule';
import { InjectRepository } from '@nestjs/typeorm';
import { Repository } from 'typeorm';
import { YoutubeLiveService } from './youtube-live.service';
import { SchedulesService } from '../schedules/schedules.service';
import { RedisService } from '../redis/redis.service';
import { ConfigService } from '../config/config.service';
import { SentryService } from '../sentry/sentry.service';
import { TimezoneUtil } from '../utils/timezone.util';
import { Channel } from '../channels/channels.entity';
import { getCurrentBlockTTL } from '../utils/getBlockTTL.util';

interface LiveStream {
  videoId: string;
  title: string;
  description?: string;
  thumbnailUrl?: string;
  publishedAt?: string;
}

interface LiveStatusCache {
  channelId: string;
  handle: string;
  isLive: boolean;
  streamUrl: string | null;
  videoId: string | null;
  lastUpdated: number;
  ttl: number;
  // Block-aware fields for accurate timing
  blockEndTime: number; // When the current block ends (in minutes)
  validationCooldown: number; // When we can validate again (timestamp)
  lastValidation: number; // Last time we validated the video ID
  // Stream details (unified with liveStreamsByChannel)
  streams: LiveStream[];
  streamCount: number;
}

@Injectable()
export class LiveStatusBackgroundService {
  private readonly logger = new Logger(LiveStatusBackgroundService.name);
  private readonly CACHE_PREFIX = 'liveStatus:';
  private readonly CACHE_TTL = 5 * 60; // 5 minutes default TTL

  constructor(
    private readonly youtubeLiveService: YoutubeLiveService,
    private readonly schedulesService: SchedulesService,
    private readonly redisService: RedisService,
    private readonly configService: ConfigService,
    private readonly sentryService: SentryService,
    @InjectRepository(Channel)
    private readonly channelsRepository: Repository<Channel>,
  ) {}

  /**
   * Background job that runs every 2 minutes to pre-fetch live status
   * This ensures live status is always cached and ready for fast API responses
   */
  @Cron('*/2 * * * *') // Every 2 minutes
  async updateLiveStatusBackground() {
    const startTime = Date.now();
    
    // Distributed lock to prevent multiple replicas from running simultaneously
    const lockKey = 'cron:live-status-background:lock';
    const lockTTL = 90; // 90 seconds (less than 2-minute cron interval)
    
    const acquired = await this.redisService.setNX(lockKey, { timestamp: Date.now() }, lockTTL);
    
    if (!acquired) {
      this.logger.log('⏸️  Skipping background update - another replica is already running');
      return;
    }
    
    this.logger.log('🔄 Starting background live status update (lock acquired)');

    try {
      const currentDay = TimezoneUtil.currentDayOfWeek();
      const currentTime = TimezoneUtil.currentTimeInMinutes();

      // Get schedules with weekly overrides applied (includes virtual/special programs)
      // This is crucial for detecting special programs from weekly overrides
      const allSchedules = await this.schedulesService.findAll({
        dayOfWeek: currentDay,
        liveStatus: false, // Don't need live status, just schedule data
        applyOverrides: true, // ✅ CRITICAL: Apply weekly overrides to include special programs
      });

      const channelsToUpdate: string[] = [];
      const liveChannels = new Map<string, { channelId: string; handle: string }>();

      // Find channels with programs running right now (including special programs)
      for (const schedule of allSchedules) {
        const channelId = schedule.program?.channel?.youtube_channel_id;
        const handle = schedule.program?.channel?.handle;
        
        if (!channelId || !handle) continue;

        // Check if this schedule is currently live
        const startNum = this.convertTimeToNumber(schedule.start_time);
        const endNum = this.convertTimeToNumber(schedule.end_time);
        const isLive = currentTime >= startNum && currentTime < endNum;

        if (isLive) {
          liveChannels.set(channelId, { channelId, handle });
        }
      }

      // Check which channels need cache updates
      for (const [channelId, channelInfo] of liveChannels) {
        console.log(`[LIVE-STATUS-BG] Checking cache for channel ${channelInfo.handle} (${channelId})`);
        const cacheKey = `${this.CACHE_PREFIX}${channelId}`;
        const cached = await this.redisService.get<LiveStatusCache>(cacheKey);
        
        if (!cached || await this.shouldUpdateCache(cached)) {
          console.log(`[LIVE-STATUS-BG] Cache update needed for channel ${channelInfo.handle} (${channelId})`);
          channelsToUpdate.push(channelId);
        }
      }

      this.logger.log(`📊 Found ${liveChannels.size} channels with live programs, ${channelsToUpdate.length} needing update`);

      if (channelsToUpdate.length === 0) {
        this.logger.log('✅ All channels up to date, skipping update');
        return;
      }

      // Update live status for channels in batches
      await this.updateChannelsInBatches(channelsToUpdate);

      // Update unified enriched cache with fresh live status
      await this.updateLiveStatusForAllChannels();

      const duration = Date.now() - startTime;
      this.logger.log(`✅ Background live status update completed in ${duration}ms`);

    } catch (error) {
      this.logger.error('❌ Error in background live status update:', error);
    }
  }

  /**
   * Get cached live status for a channel (fast, non-blocking)
   */
  async getCachedLiveStatus(channelId: string): Promise<LiveStatusCache | null> {
    const cacheKey = `${this.CACHE_PREFIX}${channelId}`;
    return await this.redisService.get<LiveStatusCache>(cacheKey);
  }

  /**
   * Get live status for multiple channels (uses background cache when available)
   */
  async getLiveStatusForChannels(channelIds: string[]): Promise<Map<string, LiveStatusCache>> {
    const results = new Map<string, LiveStatusCache>();
    const channelsNeedingUpdate: string[] = [];

    // Check cache first
    for (const channelId of channelIds) {
      const cached = await this.getCachedLiveStatus(channelId);
      if (cached && !(await this.shouldUpdateCache(cached))) {
        results.set(channelId, cached);
      } else {
        channelsNeedingUpdate.push(channelId);
      }
    }

    // Update channels that need fresh data
    if (channelsNeedingUpdate.length > 0) {
      const freshData = await this.updateChannelsInBatches(channelsNeedingUpdate);
      for (const [channelId, data] of freshData) {
        results.set(channelId, data);
      }
    }

    return results;
  }

  /**
   * Update channels in batches to avoid API rate limits
   */
  private async updateChannelsInBatches(channelIds: string[]): Promise<Map<string, LiveStatusCache>> {
    const results = new Map<string, LiveStatusCache>();
    const batchSize = 10; // Process 10 channels at a time

    for (let i = 0; i < channelIds.length; i += batchSize) {
      console.log(`[LIVE-STATUS-BG] Updating channel ${channelIds[i]}`);
      const batch = channelIds.slice(i, i + batchSize);
      this.logger.log(`🔄 Processing batch ${Math.floor(i / batchSize) + 1}/${Math.ceil(channelIds.length / batchSize)}: ${batch.length} channels`);

      // Process batch in parallel
      const batchPromises = batch.map(channelId => this.updateChannelLiveStatus(channelId));
      const batchResults = await Promise.allSettled(batchPromises);

      // Collect successful results
      batchResults.forEach((result, index) => {
        if (result.status === 'fulfilled' && result.value) {
          results.set(batch[index], result.value);
        }
      });

      // Small delay between batches to be respectful to YouTube API
      if (i + batchSize < channelIds.length) {
        await new Promise(resolve => setTimeout(resolve, 1000));
      }
    }

    return results;
  }

  /**
   * Update live status for a single channel
   */
  private async updateChannelLiveStatus(channelId: string): Promise<LiveStatusCache | null> {
    try {
      // Get current day and time
      const currentDay = TimezoneUtil.currentDayOfWeek();
      const currentTime = TimezoneUtil.currentTimeInMinutes();
      
      // Get schedules with weekly overrides applied (includes virtual/special programs)
      const allSchedules = await this.schedulesService.findAll({
        dayOfWeek: currentDay,
        liveStatus: false,
        applyOverrides: true, // ✅ Include special programs from weekly overrides
      });

      // Find ALL schedules for this channel today (not just live ones)
      const channelSchedules = allSchedules.filter(schedule => {
        const scheduleChannelId = schedule.program?.channel?.youtube_channel_id;
        return scheduleChannelId === channelId;
      });

      if (channelSchedules.length === 0) {
        // Channel has no schedules today (unusual - caller should have checked this)
        return null;
      }

      // Get channel handle from the first schedule
      const handle = channelSchedules[0].program.channel.handle;
      if (!handle) {
        return null;
      }

      // Check if channel is enabled for live fetching
      try {
        if (!(await this.configService.canFetchLive(handle))) {
          return null;
        }
      } catch (error) {
        // If we can't check the config (e.g., database connection issue), log and skip
        this.logger.error(`❌ Error checking fetch config for ${handle}: with error ${error.message}`, error.message);
        return null;
      }

      // Now filter for currently live schedules
      const liveSchedules = channelSchedules.filter(schedule => {
        const startNum = this.convertTimeToNumber(schedule.start_time);
        const endNum = this.convertTimeToNumber(schedule.end_time);
        return currentTime >= startNum && currentTime < endNum;
      });

      // If no live schedules, cache as not live (program ended)
      if (liveSchedules.length === 0) {
        const cacheData: LiveStatusCache = {
          channelId,
          handle,
          isLive: false,
          streamUrl: null,
          videoId: null,
          lastUpdated: Date.now(),
          ttl: 5 * 60, // 5 minutes
          blockEndTime: 24 * 60, // End of day
          validationCooldown: Date.now() + (30 * 60 * 1000),
          lastValidation: Date.now(),
          // Unified stream data
          streams: [],
          streamCount: 0,
        };
        await this.cacheLiveStatus(channelId, cacheData);
        return cacheData;
      }

      // Calculate TTL using block TTL logic for accurate timing
      // ✅ CRITICAL: Use channelSchedules (from allSchedules with overrides) instead of findByDay
      // findByDay doesn't include weekly overrides, which is why futurock's cache was failing
      const ttl = await getCurrentBlockTTL(channelId, channelSchedules, this.sentryService);
      
      // Calculate block end time for cache metadata
      const blockEndTime = this.calculateBlockEndTime(liveSchedules, currentTime);

<<<<<<< HEAD
      // Check if we have a cached video ID first
      const streamsKey = `liveStreamsByChannel:${channelId}`;
      const cachedStreams = await this.redisService.get<any>(streamsKey);
      
      if (cachedStreams) {
        // We have a cached video ID, check if it needs validation
        const streams = cachedStreams;
        if (streams.primaryVideoId && Date.now() > streams.validationCooldown) {
          // Validation cooldown expired, check if video is still live
          const isStillLive = await this.youtubeLiveService.isVideoLive(streams.primaryVideoId);
          if (isStillLive) {
            // Video is still live, update cooldown and continue
            console.log(`[LIVE-STATUS-BG] Video ID ${streams.primaryVideoId} still live for ${handle}`);
            // Update the cache with new validation cooldown
            streams.validationCooldown = Date.now() + (30 * 60 * 1000);
            await this.redisService.set(streamsKey, streams, ttl);
            return this.createCacheDataFromStreams(channelId, handle, streams, ttl, blockEndTime);
          } else {
            // Video is no longer live, clear cache and fetch new one
            console.log(`[LIVE-STATUS-BG] Video ID ${streams.primaryVideoId} no longer live for ${handle}, fetching new one`);
            await this.redisService.del(streamsKey);
          }
        } else if (streams.primaryVideoId) {
          // Validation cooldown still active, use cached data
          console.log(`[LIVE-STATUS-BG] Using cached video ID ${streams.primaryVideoId} for ${handle} (cooldown active)`);
          return this.createCacheDataFromStreams(channelId, handle, streams, ttl, blockEndTime);
=======
      // Check our own live status cache first for cooldown tracking
      const statusCacheKey = `${this.CACHE_PREFIX}${channelId}`;
      const cachedStatus = await this.redisService.get<LiveStatusCache>(statusCacheKey);
      
      // Check if we have cached streams from YouTube service
      const streamsKey = `liveStreamsByChannel:${channelId}`;
      const cachedStreams = await this.redisService.get<any>(streamsKey);
      
      if (cachedStreams && cachedStreams.primaryVideoId) {
        // We have cached streams - check if we need to validate using OUR cooldown (not YouTube service's)
        const needsValidation = !cachedStatus || !cachedStatus.validationCooldown || Date.now() > cachedStatus.validationCooldown;
        
        if (needsValidation) {
          // Validation cooldown expired, check if video is still live
          const isStillLive = await this.youtubeLiveService.isVideoLive(cachedStreams.primaryVideoId);
          if (isStillLive) {
            // Video is still live, create cache with new cooldown
            console.log(`[LIVE-STATUS-BG] Video ID ${cachedStreams.primaryVideoId} still live for ${handle}`);
            const cacheData = this.createCacheDataFromStreams(channelId, handle, cachedStreams, ttl, blockEndTime);
            await this.cacheLiveStatus(channelId, cacheData);
            return cacheData;
          } else {
            // Video is no longer live, clear cache and fetch new one
            console.log(`[LIVE-STATUS-BG] Video ID ${cachedStreams.primaryVideoId} no longer live for ${handle}, fetching new one`);
            await this.redisService.del(streamsKey);
            await this.redisService.del(statusCacheKey); // Also clear our status cache
          }
        } else {
          // Validation cooldown still active, use cached data
          console.log(`[LIVE-STATUS-BG] Using cached video ID ${cachedStreams.primaryVideoId} for ${handle} (cooldown active)`);
          // Return existing status cache or create new one
          if (cachedStatus) {
            return cachedStatus;
          }
          return this.createCacheDataFromStreams(channelId, handle, cachedStreams, ttl, blockEndTime);
>>>>>>> 4133386e
        }
      }
      
      // No cached video ID or validation failed, check not-found cache
      const notFoundKey = `videoIdNotFound:${channelId}`;
      const notFoundData = await this.redisService.get<string>(notFoundKey);
      
      if (notFoundData) {
        // Channel is marked as not-found, skip fetching
        console.log(`[LIVE-STATUS-BG] Skipping ${handle} - marked as not-found`);
        return this.createNotLiveCacheData(channelId, handle, ttl);
      }
      
      // Fetch live streams from YouTube using main cron method (should extend not-found marks)
      console.log(`[LIVE-STATUS-BG] Fetching live streams for ${handle} (${channelId})`);
      const liveStreams = await this.youtubeLiveService.getLiveStreamsMain(
        channelId,
        handle,
        ttl
      );
      console.log(`[LIVE-STATUS-BG] Live streams result for ${handle}:`, liveStreams);

      const cacheData: LiveStatusCache = {
        channelId,
        handle,
        isLive: liveStreams !== null && liveStreams !== '__SKIPPED__' && liveStreams.streams.length > 0,
        streamUrl: liveStreams && liveStreams !== '__SKIPPED__' && liveStreams.streams.length > 0 
          ? `https://www.youtube.com/embed/${liveStreams.primaryVideoId}?autoplay=1`
          : null,
        videoId: liveStreams && liveStreams !== '__SKIPPED__' ? liveStreams.primaryVideoId : null,
        lastUpdated: Date.now(),
        ttl,
        blockEndTime,
        validationCooldown: Date.now() + (30 * 60 * 1000), // Can validate again in 30 minutes
        lastValidation: Date.now(),
        // Unified stream data
        streams: liveStreams && liveStreams !== '__SKIPPED__' ? liveStreams.streams : [],
        streamCount: liveStreams && liveStreams !== '__SKIPPED__' ? liveStreams.streamCount : 0,
      };

      console.log(`[LIVE-STATUS-BG] Cache data for ${handle}:`, cacheData);

      await this.cacheLiveStatus(channelId, cacheData);
      return cacheData;

    } catch (error) {
      this.logger.error(`❌ Error updating live status for channel ${channelId}:`, error);
      return null;
    }
  }

  /**
   * Cache live status data
   */
  private async cacheLiveStatus(channelId: string, data: LiveStatusCache): Promise<void> {
    const cacheKey = `${this.CACHE_PREFIX}${channelId}`;
    await this.redisService.set(cacheKey, data, data.ttl);
    this.logger.log(`✅ Live status cache updated for channel ${data.handle} (${channelId}): isLive=${data.isLive}, streams=${data.streamCount}`);
  }

  /**
   * Check if cache should be updated
   * Considers both TTL and video ID validation needs
   */
  private async shouldUpdateCache(cached: LiveStatusCache): Promise<boolean> {
    const now = Date.now();
    const age = now - cached.lastUpdated;
    
    // Always update if TTL has expired
    if (age > cached.ttl * 1000) {
      return true;
    }
    
    // Check if we need to validate the video ID
    if (cached.isLive && cached.videoId && now > cached.validationCooldown) {
      // Validate if the cached video ID is still live
      const isStillLive = await this.youtubeLiveService.isVideoLive(cached.videoId);
      if (!isStillLive) {
        this.logger.log(`🔄 Video ID ${cached.videoId} no longer live, updating cache`);
        return true;
      }
      
      // Update validation cooldown (validate again in 30 minutes)
      cached.validationCooldown = now + (30 * 60 * 1000);
      cached.lastValidation = now;
      await this.cacheLiveStatus(cached.channelId, cached);
    }
    
    // Update when 80% of TTL has passed
    return age > cached.ttl * 1000 * 0.8;
  }

  /**
   * Calculate block end time for cache metadata
   * Uses the same logic as getCurrentBlockTTL but returns the end time in minutes
   */
  private calculateBlockEndTime(schedules: any[], currentTime: number): number {
    // Sort schedules by start time
    const sortedSchedules = schedules
      .map(s => ({
        start: this.convertTimeToNumber(s.start_time),
        end: this.convertTimeToNumber(s.end_time),
      }))
      .sort((a, b) => a.start - b.start);

    // Find the current block end time
    let blockEnd: number | null = null;
    let prevEnd: number | null = null;
    
    for (const schedule of sortedSchedules) {
      if (schedule.start <= currentTime && schedule.end > currentTime) {
        // Start block with this schedule
        prevEnd = schedule.end;
        blockEnd = schedule.end;
        continue;
      }
      if (prevEnd !== null && schedule.start - prevEnd < 2) {
        // Extend block (gap < 2 minutes)
        blockEnd = schedule.end;
        prevEnd = schedule.end;
        continue;
      }
      // If block already detected and can't extend, break
      if (blockEnd !== null) break;
    }
    
    return blockEnd || (24 * 60); // Fallback to end of day
  }

  /**
   * Convert time string to minutes
   */
  private convertTimeToNumber(time: string): number {
    const [h, m] = time.split(':').map(Number);
    return h * 60 + m;
  }

  /**
   * Create cache data from existing streams
<<<<<<< HEAD
   */
  private createCacheDataFromStreams(
    channelId: string, 
    handle: string, 
    streams: any, 
    ttl: number, 
    blockEndTime: number
  ): LiveStatusCache {
    return {
      channelId,
      handle,
      isLive: streams.streams && streams.streams.length > 0,
      streamUrl: streams.streams && streams.streams.length > 0 
        ? `https://www.youtube.com/embed/${streams.primaryVideoId}?autoplay=1`
        : null,
      videoId: streams.primaryVideoId || null,
      lastUpdated: Date.now(),
      ttl,
      blockEndTime,
      validationCooldown: Date.now() + (30 * 60 * 1000),
      lastValidation: Date.now(),
      streams: streams.streams || [],
      streamCount: streams.streamCount || 0,
    };
  }

  /**
   * Create cache data for not-live channels
   */
  private createNotLiveCacheData(channelId: string, handle: string, ttl: number): LiveStatusCache {
    return {
      channelId,
      handle,
      isLive: false,
      streamUrl: null,
      videoId: null,
      lastUpdated: Date.now(),
      ttl,
      blockEndTime: 24 * 60, // End of day
      validationCooldown: Date.now() + (30 * 60 * 1000),
      lastValidation: Date.now(),
      streams: [],
      streamCount: 0,
    };
  }

  /**
   * Update live status for all channels (Approach B: separate cache management)
=======
>>>>>>> 4133386e
   */
  private createCacheDataFromStreams(
    channelId: string, 
    handle: string, 
    streams: any, 
    ttl: number, 
    blockEndTime: number
  ): LiveStatusCache {
    return {
      channelId,
      handle,
      isLive: streams.streams && streams.streams.length > 0,
      streamUrl: streams.streams && streams.streams.length > 0 
        ? `https://www.youtube.com/embed/${streams.primaryVideoId}?autoplay=1`
        : null,
      videoId: streams.primaryVideoId || null,
      lastUpdated: Date.now(),
      ttl,
      blockEndTime,
      validationCooldown: Date.now() + (30 * 60 * 1000),
      lastValidation: Date.now(),
      streams: streams.streams || [],
      streamCount: streams.streamCount || 0,
    };
  }

  /**
   * Create cache data for not-live channels
   */
  private createNotLiveCacheData(channelId: string, handle: string, ttl: number): LiveStatusCache {
    return {
      channelId,
      handle,
      isLive: false,
      streamUrl: null,
      videoId: null,
      lastUpdated: Date.now(),
      ttl,
      blockEndTime: 24 * 60, // End of day
      validationCooldown: Date.now() + (30 * 60 * 1000),
      lastValidation: Date.now(),
      streams: [],
      streamCount: 0,
    };
  }

  /**
   * Update live status for channels that actually have live programs
   * This method should NOT update all channels - only those with live programs
   */
  private async updateLiveStatusForAllChannels(): Promise<void> {
    try {
      this.logger.log('[LIVE-STATUS-UPDATE] Skipping bulk update - only updating channels with live programs');
      
      // This method was causing excessive API calls by updating ALL channels
      // Instead, we only update channels that have live programs (handled in main loop)
      // No action needed here - the main updateLiveStatusBackground method handles this correctly
      
    } catch (error) {
      this.logger.error('[LIVE-STATUS-UPDATE] Error in live status update:', error);
    }
  }
}<|MERGE_RESOLUTION|>--- conflicted
+++ resolved
@@ -286,34 +286,6 @@
       // Calculate block end time for cache metadata
       const blockEndTime = this.calculateBlockEndTime(liveSchedules, currentTime);
 
-<<<<<<< HEAD
-      // Check if we have a cached video ID first
-      const streamsKey = `liveStreamsByChannel:${channelId}`;
-      const cachedStreams = await this.redisService.get<any>(streamsKey);
-      
-      if (cachedStreams) {
-        // We have a cached video ID, check if it needs validation
-        const streams = cachedStreams;
-        if (streams.primaryVideoId && Date.now() > streams.validationCooldown) {
-          // Validation cooldown expired, check if video is still live
-          const isStillLive = await this.youtubeLiveService.isVideoLive(streams.primaryVideoId);
-          if (isStillLive) {
-            // Video is still live, update cooldown and continue
-            console.log(`[LIVE-STATUS-BG] Video ID ${streams.primaryVideoId} still live for ${handle}`);
-            // Update the cache with new validation cooldown
-            streams.validationCooldown = Date.now() + (30 * 60 * 1000);
-            await this.redisService.set(streamsKey, streams, ttl);
-            return this.createCacheDataFromStreams(channelId, handle, streams, ttl, blockEndTime);
-          } else {
-            // Video is no longer live, clear cache and fetch new one
-            console.log(`[LIVE-STATUS-BG] Video ID ${streams.primaryVideoId} no longer live for ${handle}, fetching new one`);
-            await this.redisService.del(streamsKey);
-          }
-        } else if (streams.primaryVideoId) {
-          // Validation cooldown still active, use cached data
-          console.log(`[LIVE-STATUS-BG] Using cached video ID ${streams.primaryVideoId} for ${handle} (cooldown active)`);
-          return this.createCacheDataFromStreams(channelId, handle, streams, ttl, blockEndTime);
-=======
       // Check our own live status cache first for cooldown tracking
       const statusCacheKey = `${this.CACHE_PREFIX}${channelId}`;
       const cachedStatus = await this.redisService.get<LiveStatusCache>(statusCacheKey);
@@ -349,7 +321,6 @@
             return cachedStatus;
           }
           return this.createCacheDataFromStreams(channelId, handle, cachedStreams, ttl, blockEndTime);
->>>>>>> 4133386e
         }
       }
       
@@ -489,7 +460,6 @@
 
   /**
    * Create cache data from existing streams
-<<<<<<< HEAD
    */
   private createCacheDataFromStreams(
     channelId: string, 
@@ -537,56 +507,6 @@
   }
 
   /**
-   * Update live status for all channels (Approach B: separate cache management)
-=======
->>>>>>> 4133386e
-   */
-  private createCacheDataFromStreams(
-    channelId: string, 
-    handle: string, 
-    streams: any, 
-    ttl: number, 
-    blockEndTime: number
-  ): LiveStatusCache {
-    return {
-      channelId,
-      handle,
-      isLive: streams.streams && streams.streams.length > 0,
-      streamUrl: streams.streams && streams.streams.length > 0 
-        ? `https://www.youtube.com/embed/${streams.primaryVideoId}?autoplay=1`
-        : null,
-      videoId: streams.primaryVideoId || null,
-      lastUpdated: Date.now(),
-      ttl,
-      blockEndTime,
-      validationCooldown: Date.now() + (30 * 60 * 1000),
-      lastValidation: Date.now(),
-      streams: streams.streams || [],
-      streamCount: streams.streamCount || 0,
-    };
-  }
-
-  /**
-   * Create cache data for not-live channels
-   */
-  private createNotLiveCacheData(channelId: string, handle: string, ttl: number): LiveStatusCache {
-    return {
-      channelId,
-      handle,
-      isLive: false,
-      streamUrl: null,
-      videoId: null,
-      lastUpdated: Date.now(),
-      ttl,
-      blockEndTime: 24 * 60, // End of day
-      validationCooldown: Date.now() + (30 * 60 * 1000),
-      lastValidation: Date.now(),
-      streams: [],
-      streamCount: 0,
-    };
-  }
-
-  /**
    * Update live status for channels that actually have live programs
    * This method should NOT update all channels - only those with live programs
    */
