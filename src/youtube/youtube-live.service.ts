import { Injectable, Inject, forwardRef } from '@nestjs/common';
import axios from 'axios';
import * as cron from 'node-cron';
import * as dayjs from 'dayjs';
import { SchedulesService } from '../schedules/schedules.service';
import { RedisService } from '../redis/redis.service';
import { getCurrentBlockTTL } from '@/utils/getBlockTTL.util';

@Injectable()
export class YoutubeLiveService {
  private readonly apiKey = process.env.YOUTUBE_API_KEY;
  private readonly apiUrl = 'https://www.googleapis.com/youtube/v3';

  constructor(
    @Inject(forwardRef(() => SchedulesService))
    private readonly schedulesService: SchedulesService,
    private readonly redisService: RedisService,
  ) {
    console.log('🚀 YoutubeLiveService initialized');
    // Se ejecuta cada hora al minuto 0
    cron.schedule('0 * * * *', () => this.fetchLiveVideoIds(), { timezone: 'America/Argentina/Buenos_Aires' });
  }

<<<<<<< HEAD
  private async incrementCounter(type: 'cron' | 'onDemand') {
    const date = dayjs().format('YYYY-MM-DD');
    const generalKey = `${type}:count:${date}`;

    await this.redisService.incr(generalKey);
  }

  async getLiveVideoId(channelId: string, context: 'cron' | 'onDemand'): Promise<string | null | '__SKIPPED__'> {
=======
  private async incrementCounter(channelId: string, type: 'cron' | 'onDemand') {
    const date = dayjs().format('YYYY-MM-DD');
    const generalKey = `${type}:count:${date}`;
    const channelKey = `${type}:${channelId}:count:${date}`;

    await this.redisService.incr(generalKey);
    await this.redisService.incr(channelKey);
  }

  private getEndOfDayTTL(): number {
    // Segundos desde ahora hasta fin de día (23:59:59)
    const now = dayjs();
    const end = now.endOf('day');
    return end.diff(now, 'second');
  }

  async getLiveVideoId(channelId: string, blockTTL: number, context: 'cron' | 'onDemand'): Promise<string | null | '__SKIPPED__'> {
    const liveKey = `liveVideoIdByChannel:${channelId}`;
>>>>>>> b943248a
    const notFoundKey = `videoIdNotFound:${channelId}`;

    // Si ya marcamos como no encontrado recientemente, omitir
    if (await this.redisService.get<string>(notFoundKey)) {
      console.log(`🚫 Skipping fetch for ${channelId}, marked as not-found`);
      return '__SKIPPED__';
    }

<<<<<<< HEAD
=======
    // Si ya está cacheado, devolvemos sin llamar a YouTube
    const cached = await this.redisService.get<string>(liveKey);
    if (cached) {
      console.log(`🔁 Skipping fetch for ${channelId}, already cached until block end`);
      return cached;
    }

>>>>>>> b943248a
    try {
      const { data } = await axios.get(`${this.apiUrl}/search`, {
        params: {
          part: 'snippet',
          channelId,
          eventType: 'live',
          type: 'video',
          key: this.apiKey,
        },
      });
      const videoId = data.items?.[0]?.id?.videoId || null;

      if (!videoId) {
<<<<<<< HEAD
=======
        console.log(`🚫 No live video ID found for channel ${channelId} by ${context}`);
>>>>>>> b943248a
        await this.redisService.set(notFoundKey, '1', 900);
        return null;
      }

<<<<<<< HEAD
      const liveVideoKey = `liveVideoIdByChannel:${channelId}`;
      const cached = await this.redisService.get<string>(liveVideoKey);
      if (!cached) {
        const firstLiveVideoKey = `firstLiveVideoIdByChannel:${channelId}`;
        await this.redisService.set(firstLiveVideoKey, videoId, 86400);
        console.log(`📌 Stored first live video ID for channel ${channelId}: ${videoId} by ${context}`);
      } else if (cached !== videoId) {
        console.log(`🔁 Channel ${channelId} changed video ID from ${cached} to ${videoId} by ${context}`);
      }
      await this.redisService.set(liveVideoKey, videoId, 86400);
      console.log(`📌 Stored current live video ID for channel ${channelId}: ${videoId} by ${context}`);

      await this.incrementCounter(context);
=======
      // Calcular TTL según duración del bloque ininterrumpido
      await this.redisService.set(liveKey, videoId, blockTTL);
      console.log(`📌 Stored liveVideoIdByChannel:${channelId} = ${videoId} (TTL ${blockTTL}s)`);

      await this.incrementCounter(channelId, context);
>>>>>>> b943248a
      return videoId;
    } catch (err) {
      console.error(`❌ Error fetching live video ID for ${channelId}:`, err.message || err);
      return null;
    }
  }

  async fetchLiveVideoIds() {
<<<<<<< HEAD
    const now = dayjs().tz('America/Argentina/Buenos_Aires');
    const currentTimeNum = now.hour() * 100 + now.minute();
    const currentDay = now.format('dddd').toLowerCase();

    const schedules = await this.schedulesService.findByDay(currentDay);
    if (!schedules?.length) {
      console.warn('⚠️ No schedules found for today.');
      return;
    }

    const enrichedSchedules = await this.schedulesService.enrichSchedules(schedules);

    const liveOrSoonSchedules = enrichedSchedules.filter(schedule => {
      const start = this.convertTimeToNumber(schedule.start_time);
      const isToday = schedule.day_of_week === currentDay;
      const startsSoon = isToday && start > currentTimeNum && start <= currentTimeNum + 30;
      return schedule.program.is_live || startsSoon;
    });

    console.log(`🎯 Found ${liveOrSoonSchedules.length} programs live or starting soon.`);

    const programsByChannel = new Map<string, any[]>();

    for (const schedule of liveOrSoonSchedules) {
      const channelId = schedule.program.channel?.youtube_channel_id;
      if (!channelId) continue;
      if (!programsByChannel.has(channelId)) programsByChannel.set(channelId, []);
      programsByChannel.get(channelId)!.push(schedule);
    }

    for (const [channelId, programGroup] of programsByChannel.entries()) {
      let lastEnd: string | null = null;
      let currentVideoId: string | null | '__SKIPPED__' = null;

      for (const schedule of programGroup.sort((a, b) => a.start_time.localeCompare(b.start_time))) {
        const startNum = this.convertTimeToMinutes(schedule.start_time);
        const endNum = this.convertTimeToMinutes(schedule.end_time);

        const hasGap = lastEnd ? startNum - this.convertTimeToMinutes(lastEnd) >= 2 : true;

        if (!currentVideoId || hasGap) {
          currentVideoId = await this.getLiveVideoId(channelId, 'cron');
        }

        if (currentVideoId && currentVideoId !== '__SKIPPED__') {
          const ttl = (endNum >= startNum ? endNum - startNum : (24 * 60 - startNum + endNum)) + 60;
          await this.redisService.set(`videoId:${schedule.program.id}`, currentVideoId, ttl * 60);
          console.log(`✅ Cached video ID for program ${schedule.program.id}: ${currentVideoId}`);
        }

        lastEnd = schedule.end_time;
=======
    const today = dayjs().tz('America/Argentina/Buenos_Aires').format('dddd').toLowerCase();
    const schedules = await this.schedulesService.findByDay(today);
    if (!schedules.length) {
      console.warn('⚠️ No schedules today');
      return;
    }

    // Agrupar por canal y verificar en vivo o próximo
    const groups = new Map<string, boolean>();
    for (const sched of schedules) {
      const cid = sched.program.channel?.youtube_channel_id;
      if (!cid) continue;
      const live = sched.program.is_live;
      if (live) {
        groups.set(cid, true);
>>>>>>> b943248a
      }
    }

    console.log(`🎯 Channels to refresh: ${groups.size}`);
    for (const cid of groups.keys()) {
      const blockTTL = await getCurrentBlockTTL(cid, schedules);
      await this.getLiveVideoId(cid, blockTTL, 'cron');
    }
  }
}<|MERGE_RESOLUTION|>--- conflicted
+++ resolved
@@ -21,16 +21,6 @@
     cron.schedule('0 * * * *', () => this.fetchLiveVideoIds(), { timezone: 'America/Argentina/Buenos_Aires' });
   }
 
-<<<<<<< HEAD
-  private async incrementCounter(type: 'cron' | 'onDemand') {
-    const date = dayjs().format('YYYY-MM-DD');
-    const generalKey = `${type}:count:${date}`;
-
-    await this.redisService.incr(generalKey);
-  }
-
-  async getLiveVideoId(channelId: string, context: 'cron' | 'onDemand'): Promise<string | null | '__SKIPPED__'> {
-=======
   private async incrementCounter(channelId: string, type: 'cron' | 'onDemand') {
     const date = dayjs().format('YYYY-MM-DD');
     const generalKey = `${type}:count:${date}`;
@@ -49,7 +39,6 @@
 
   async getLiveVideoId(channelId: string, blockTTL: number, context: 'cron' | 'onDemand'): Promise<string | null | '__SKIPPED__'> {
     const liveKey = `liveVideoIdByChannel:${channelId}`;
->>>>>>> b943248a
     const notFoundKey = `videoIdNotFound:${channelId}`;
 
     // Si ya marcamos como no encontrado recientemente, omitir
@@ -58,8 +47,6 @@
       return '__SKIPPED__';
     }
 
-<<<<<<< HEAD
-=======
     // Si ya está cacheado, devolvemos sin llamar a YouTube
     const cached = await this.redisService.get<string>(liveKey);
     if (cached) {
@@ -67,7 +54,6 @@
       return cached;
     }
 
->>>>>>> b943248a
     try {
       const { data } = await axios.get(`${this.apiUrl}/search`, {
         params: {
@@ -81,35 +67,16 @@
       const videoId = data.items?.[0]?.id?.videoId || null;
 
       if (!videoId) {
-<<<<<<< HEAD
-=======
         console.log(`🚫 No live video ID found for channel ${channelId} by ${context}`);
->>>>>>> b943248a
         await this.redisService.set(notFoundKey, '1', 900);
         return null;
       }
 
-<<<<<<< HEAD
-      const liveVideoKey = `liveVideoIdByChannel:${channelId}`;
-      const cached = await this.redisService.get<string>(liveVideoKey);
-      if (!cached) {
-        const firstLiveVideoKey = `firstLiveVideoIdByChannel:${channelId}`;
-        await this.redisService.set(firstLiveVideoKey, videoId, 86400);
-        console.log(`📌 Stored first live video ID for channel ${channelId}: ${videoId} by ${context}`);
-      } else if (cached !== videoId) {
-        console.log(`🔁 Channel ${channelId} changed video ID from ${cached} to ${videoId} by ${context}`);
-      }
-      await this.redisService.set(liveVideoKey, videoId, 86400);
-      console.log(`📌 Stored current live video ID for channel ${channelId}: ${videoId} by ${context}`);
-
-      await this.incrementCounter(context);
-=======
       // Calcular TTL según duración del bloque ininterrumpido
       await this.redisService.set(liveKey, videoId, blockTTL);
       console.log(`📌 Stored liveVideoIdByChannel:${channelId} = ${videoId} (TTL ${blockTTL}s)`);
 
       await this.incrementCounter(channelId, context);
->>>>>>> b943248a
       return videoId;
     } catch (err) {
       console.error(`❌ Error fetching live video ID for ${channelId}:`, err.message || err);
@@ -118,59 +85,6 @@
   }
 
   async fetchLiveVideoIds() {
-<<<<<<< HEAD
-    const now = dayjs().tz('America/Argentina/Buenos_Aires');
-    const currentTimeNum = now.hour() * 100 + now.minute();
-    const currentDay = now.format('dddd').toLowerCase();
-
-    const schedules = await this.schedulesService.findByDay(currentDay);
-    if (!schedules?.length) {
-      console.warn('⚠️ No schedules found for today.');
-      return;
-    }
-
-    const enrichedSchedules = await this.schedulesService.enrichSchedules(schedules);
-
-    const liveOrSoonSchedules = enrichedSchedules.filter(schedule => {
-      const start = this.convertTimeToNumber(schedule.start_time);
-      const isToday = schedule.day_of_week === currentDay;
-      const startsSoon = isToday && start > currentTimeNum && start <= currentTimeNum + 30;
-      return schedule.program.is_live || startsSoon;
-    });
-
-    console.log(`🎯 Found ${liveOrSoonSchedules.length} programs live or starting soon.`);
-
-    const programsByChannel = new Map<string, any[]>();
-
-    for (const schedule of liveOrSoonSchedules) {
-      const channelId = schedule.program.channel?.youtube_channel_id;
-      if (!channelId) continue;
-      if (!programsByChannel.has(channelId)) programsByChannel.set(channelId, []);
-      programsByChannel.get(channelId)!.push(schedule);
-    }
-
-    for (const [channelId, programGroup] of programsByChannel.entries()) {
-      let lastEnd: string | null = null;
-      let currentVideoId: string | null | '__SKIPPED__' = null;
-
-      for (const schedule of programGroup.sort((a, b) => a.start_time.localeCompare(b.start_time))) {
-        const startNum = this.convertTimeToMinutes(schedule.start_time);
-        const endNum = this.convertTimeToMinutes(schedule.end_time);
-
-        const hasGap = lastEnd ? startNum - this.convertTimeToMinutes(lastEnd) >= 2 : true;
-
-        if (!currentVideoId || hasGap) {
-          currentVideoId = await this.getLiveVideoId(channelId, 'cron');
-        }
-
-        if (currentVideoId && currentVideoId !== '__SKIPPED__') {
-          const ttl = (endNum >= startNum ? endNum - startNum : (24 * 60 - startNum + endNum)) + 60;
-          await this.redisService.set(`videoId:${schedule.program.id}`, currentVideoId, ttl * 60);
-          console.log(`✅ Cached video ID for program ${schedule.program.id}: ${currentVideoId}`);
-        }
-
-        lastEnd = schedule.end_time;
-=======
     const today = dayjs().tz('America/Argentina/Buenos_Aires').format('dddd').toLowerCase();
     const schedules = await this.schedulesService.findByDay(today);
     if (!schedules.length) {
@@ -186,7 +100,6 @@
       const live = sched.program.is_live;
       if (live) {
         groups.set(cid, true);
->>>>>>> b943248a
       }
     }
 
