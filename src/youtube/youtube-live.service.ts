import { Injectable, Inject, forwardRef } from '@nestjs/common';
import axios from 'axios';
import * as cron from 'node-cron';
import * as dayjs from 'dayjs';
import * as utc from 'dayjs/plugin/utc';
import * as timezone from 'dayjs/plugin/timezone';
import * as DateHolidays from 'date-holidays';
import { InjectRepository } from '@nestjs/typeorm';
import { Repository, In } from 'typeorm';

import { SchedulesService } from '../schedules/schedules.service';
import { RedisService } from '../redis/redis.service';
import { ConfigService } from '../config/config.service';
import { SentryService } from '../sentry/sentry.service';
import { Channel } from '../channels/channels.entity';
import { EmailService } from '../email/email.service';
import { getCurrentBlockTTL } from '@/utils/getBlockTTL.util';
import { TimezoneUtil } from '../utils/timezone.util';
import { LiveStream, LiveStreamsResult } from './interfaces/live-stream.interface';

const HolidaysClass = (DateHolidays as any).default ?? DateHolidays;

interface AttemptTracking {
  attempts: number;
  firstAttempt: number;
  lastAttempt: number;
  programEndTime?: number;
  escalated: boolean;
}

@Injectable()
export class YoutubeLiveService {
  private readonly apiKey = process.env.YOUTUBE_API_KEY;
  private readonly apiUrl = 'https://www.googleapis.com/youtube/v3';
  private readonly validationCooldowns = new Map<string, number>(); // Track last validation time per channel
  private readonly COOLDOWN_PERIOD = 5 * 60 * 1000; // 5 minutes cooldown
  private readonly inFlightFetches = new Set<string>(); // Track in-flight YouTube API requests to prevent duplicates
  
  // YouTube API usage tracking removed - no longer needed

  constructor(
    private readonly configService: ConfigService,
    @Inject(forwardRef(() => SchedulesService))
    private readonly schedulesService: SchedulesService,
    private readonly redisService: RedisService,
    private readonly sentryService: SentryService,
    private readonly emailService: EmailService,
    @InjectRepository(Channel)
    private readonly channelsRepository: Repository<Channel>,
  ) {
    dayjs.extend(utc);
    dayjs.extend(timezone);

    console.log('🚀 YoutubeLiveService initialized');
    
    // Log current timezone info for debugging
    const now = dayjs().tz('America/Argentina/Buenos_Aires');
    const serverTime = dayjs();
    console.log(`🌍 Server timezone: ${serverTime.format('Z')} (${serverTime.format('YYYY-MM-DD HH:mm:ss')})`);
    console.log(`🌍 Argentina timezone: ${now.format('Z')} (${now.format('YYYY-MM-DD HH:mm:ss')})`);
    console.log(`⏰ Daily reset cron scheduled for midnight Argentina time (00:00:00)`);
    
    // YouTube API usage tracking removed - no longer needed
    
    // Main cron: runs every hour at :00
    cron.schedule('0 * * * *', () => this.fetchLiveVideoIds('main'), {
      timezone: 'America/Argentina/Buenos_Aires',
    });
    
    // Back-to-back fix cron: runs 7 minutes after each hour to catch overlapping programs
    cron.schedule('7 * * * *', () => this.fetchLiveVideoIds('back-to-back-fix'), {
      timezone: 'America/Argentina/Buenos_Aires',
    });

    // Program start detection: runs every 2 minutes to catch program transitions (reduced frequency)
    cron.schedule('*/2 * * * *', () => this.checkProgramStarts(), {
      timezone: 'America/Argentina/Buenos_Aires',
    });
  }

  // YouTube API usage tracking method removed - no longer needed

  // YouTube API usage tracking methods removed - no longer needed

  // YouTube API usage stats method removed - no longer needed

  /**
   * Notify connected clients about live status changes
   */
  private async notifyLiveStatusChange(channelId: string, videoId: string | null, channelName: string) {
    try {
      // Store the notification in Redis for SSE clients to pick up
      const notification = {
        type: 'live_status_change',
        channelId,
        videoId,
        channelName,
        timestamp: Date.now(),
      };
      
      await this.redisService.set(
        `live_notification:${channelId}:${Date.now()}`,
        JSON.stringify(notification),
        300 // 5 minutes TTL
      );
      
      console.log(`📡 Notified clients about live status change for ${channelName}: ${videoId || 'no video'}`);
    } catch (error) {
      console.error('Failed to notify live status change:', error);
    }
  }

  /**
   * Devuelve videoId | null | '__SKIPPED__' según estado de flags, cache y fetch
   * @deprecated Use getLiveStreams() for multiple streams support
   */
  async getLiveVideoId(
    channelId: string,
    handle: string,
    blockTTL: number,
    context: 'cron' | 'onDemand' | 'program-start',
  ): Promise<string | null | '__SKIPPED__'> {
    // gating centralizado
    if (!(await this.configService.canFetchLive(handle))) {
      console.log(`[YouTube] fetch skipped for ${handle}`);
      return '__SKIPPED__';
    }

    const streamsKey = `liveStreamsByChannel:${channelId}`;
    const notFoundKey = `videoIdNotFound:${channelId}`;

    // skip rápido si ya está marcado como no-found
    if (await this.redisService.get<string>(notFoundKey)) {
      console.log(`🚫 Skipping ${handle}, marked as not-found`);
      return '__SKIPPED__';
    }

    // cache-hit: reuse si sigue vivo
    const cachedStreams = await this.redisService.get<string>(streamsKey);
    if (cachedStreams) {
      try {
        const streams = JSON.parse(cachedStreams);
        if (streams.primaryVideoId && (await this.isVideoLive(streams.primaryVideoId))) {
          console.log(`🔁 Reusing cached primary videoId for ${handle}`);
          return streams.primaryVideoId;
        }
        // If cached streams are no longer live, clear the cache
        await this.redisService.del(streamsKey);
        console.log(`🗑️ Deleted cached streams for ${handle} (no longer live)`);
      } catch (error) {
        // If parsing fails, clear the corrupted cache
        await this.redisService.del(streamsKey);
        console.log(`🗑️ Deleted corrupted cached streams for ${handle}`);
      }
    }

    // fetch a YouTube
    try {
      // Track API usage
      // YouTube API usage tracking removed
      
      const { data } = await axios.get(`${this.apiUrl}/search`, {
        params: {
          part: 'snippet',
          channelId,
          eventType: 'live',
          type: 'video',
          key: this.apiKey,
        },
      });
      const videoId = data.items?.[0]?.id?.videoId ?? null;

      if (!videoId) {
        console.log(`🚫 No live video for ${handle} (${context})`);
<<<<<<< HEAD
        await this.handleNotFoundEscalation(channelId, handle, notFoundKey);
=======
        await this.handleNotFoundEscalation(channelId, handle, notFoundKey, 'main');
>>>>>>> dd708895
        return null;
      }

      // Cache as streams format for consistency
      const streamsData = {
        streams: [{ videoId, title: '', description: '', thumbnailUrl: '', publishedAt: new Date().toISOString() }],
        primaryVideoId: videoId,
        streamCount: 1
      };
      await this.redisService.set(streamsKey, JSON.stringify(streamsData), blockTTL);
      
      // Clear the "not-found" flag and attempt tracking since we found live streams
      await this.redisService.del(notFoundKey);
      await this.redisService.del(`notFoundAttempts:${channelId}`);
      console.log(`📌 Cached ${handle} → ${videoId} (TTL ${blockTTL}s)`);

      // Notify clients about the new video ID
      if (context === 'cron') {
        await this.notifyLiveStatusChange(channelId, videoId, handle);
      }

      return videoId;
    } catch (err) {
      const errorMessage = err.message || err;
      console.error(`❌ Error fetching live video for ${handle}:`, errorMessage);
      
      // Enhanced error reporting with Sentry
      const is403Error = errorMessage.includes('403') || errorMessage.includes('forbidden');
      const isQuotaError = errorMessage.includes('quota') || errorMessage.includes('exceeded');
      
      if (is403Error) {
        this.sentryService.captureMessage(
          `YouTube API 403 Forbidden for channel ${handle}`,
          'error',
          {
            channelId,
            handle,
            context,
            errorMessage,
            apiUrl: `${this.apiUrl}/search`,
            timestamp: new Date().toISOString(),
          }
        );
        
        // Set tags for better alerting
        this.sentryService.setTag('service', 'youtube-api');
        this.sentryService.setTag('error_type', '403_forbidden');
        this.sentryService.setTag('channel', handle);
      } else if (isQuotaError) {
        this.sentryService.captureMessage(
          `YouTube API quota exceeded for channel ${handle}`,
          'warning',
          {
            channelId,
            handle,
            context,
            errorMessage,
            timestamp: new Date().toISOString(),
          }
        );
        
        this.sentryService.setTag('service', 'youtube-api');
        this.sentryService.setTag('error_type', 'quota_exceeded');
        this.sentryService.setTag('channel', handle);
      } else {
        // Capture other errors
        this.sentryService.captureException(err as Error, {
          channelId,
          handle,
          context,
          apiUrl: `${this.apiUrl}/search`,
        });
      }
      
      return null;
    } finally {
      // Always remove from in-flight set, even if there was an error
      this.inFlightFetches.delete(channelId);
    }
  }

  /**
   * Batch fetch live streams for multiple channels in a single API call
   */
  async getBatchLiveStreams(
    channelIds: string[],
    context: 'cron' | 'onDemand' | 'program-start',
    channelTTLs: Map<string, number>, // Required TTL map for each channel
    channelHandleMap?: Map<string, string>, // Optional channel handle mapping for tracking
    cronType?: 'main' | 'back-to-back-fix' | 'manual', // Optional cron type to distinguish between main, back-to-back, and manual
  ): Promise<Map<string, LiveStreamsResult | null | '__SKIPPED__'>> {
    const results = new Map<string, LiveStreamsResult | null | '__SKIPPED__'>();
    
    if (channelIds.length === 0) return results;

    console.log(`[Batch] Fetching live streams for ${channelIds.length} channels`);
    
    // First, check cache for each channel and collect channels that need fresh fetching
    const channelsToFetch: string[] = [];
    const channelHandles = new Map<string, string>(); // Map channelId to handle for logging
    
    for (const channelId of channelIds) {
      // We need to get the handle for this channel to check config and for logging
      // For now, we'll fetch all and let individual channel processing handle the config check
      const liveKey = `liveStreamsByChannel:${channelId}`;
      const notFoundKey = `videoIdNotFound:${channelId}`;

      // Enhanced not-found logic with escalation detection
      const notFoundData = await this.redisService.get<string>(notFoundKey);
      const attemptTrackingKey = `notFoundAttempts:${channelId}`;
      const attemptData = await this.redisService.get<string>(attemptTrackingKey);

      if (notFoundData && cronType !== 'back-to-back-fix' && cronType !== 'manual') {
        // Check if escalated
        if (attemptData) {
          const tracking: AttemptTracking = JSON.parse(attemptData);
          if (tracking.escalated && tracking.programEndTime && Date.now() < tracking.programEndTime) {
            results.set(channelId, '__SKIPPED__');
            continue;
          }
        }
        
        // Normal not-found skip
        results.set(channelId, '__SKIPPED__');
        continue;
      }

      // CRITICAL: If not-found mark expired but we have attempt tracking, check for escalation
      if (!notFoundData && attemptData && cronType !== 'back-to-back-fix' && cronType !== 'manual') {
        const tracking: AttemptTracking = JSON.parse(attemptData);
        
        if (tracking.attempts >= 2 && !tracking.escalated) {
          // This is the third attempt after expiration - escalate immediately
          const programEndTime = await this.getCurrentProgramEndTime(channelId);
          if (programEndTime) {
            tracking.programEndTime = programEndTime;
            tracking.escalated = true;
            const ttlUntilProgramEnd = Math.max(programEndTime - Date.now(), 60);
            await this.redisService.set(notFoundKey, '1', Math.floor(ttlUntilProgramEnd / 1000));
            // Update attempt tracking with program-end TTL
            const ttlUntilProgramEndForTracking = Math.max(programEndTime - Date.now(), 3600); // Min 1 hour
            await this.redisService.set(attemptTrackingKey, JSON.stringify(tracking), Math.floor(ttlUntilProgramEndForTracking / 1000));
            
            const handle = channelHandleMap?.get(channelId) || 'unknown';
            console.log(`🚫 [ESCALATED ON EXPIRATION] No live video for ${handle} after 3 attempts, marking not-found until program end`);
            
            // Send email notification
            await this.sendEscalationEmail(channelId, handle);
            
            results.set(channelId, '__SKIPPED__');
            continue;
          }
        }
      }
      
      // For back-to-back cron and manual execution, log when we're ignoring not-found flag
      if (notFoundData && (cronType === 'back-to-back-fix' || cronType === 'manual')) {
        const handle = channelHandleMap?.get(channelId) || 'unknown';
        const executionType = cronType === 'back-to-back-fix' ? 'Back-to-back' : 'Manual';
        console.log(`🔄 [${executionType}] Ignoring not-found flag for ${handle} (${channelId}) - checking anyway`);
      }

      // Check cache
      const cachedStreams = await this.redisService.get<string>(liveKey);
      if (cachedStreams) {
        try {
          const parsedStreams: LiveStream[] = JSON.parse(cachedStreams);
          // Skip validation during bulk operations to improve performance for onDemand context
          if (parsedStreams.length > 0 && (context === 'onDemand' || (await this.isVideoLive(parsedStreams[0].videoId)))) {
            console.log(`🔁 [Batch] Reusing cached streams for channel ${channelId} (${parsedStreams.length} streams)`);
            results.set(channelId, {
              streams: parsedStreams,
              primaryVideoId: parsedStreams[0].videoId,
              streamCount: parsedStreams.length
            });
            continue;
          } else {
            // If cached streams are invalid, delete them
            await this.redisService.del(liveKey);
            console.log(`🗑️ [Batch] Deleted cached streams for channel ${channelId} (no longer live)`);
          }
        } catch (error) {
          console.warn(`[Batch] Failed to parse cached streams for channel ${channelId}:`, error);
          await this.redisService.del(liveKey);
        }
      }
      
      // Channel needs fresh fetching
      channelsToFetch.push(channelId);
    }

    // Only fetch channels that don't have valid cached data
    if (channelsToFetch.length === 0) {
      console.log(`[Batch] All channels served from cache`);
      return results;
    }

    console.log(`[Batch] Fresh fetch needed for ${channelsToFetch.length} channels (${channelIds.length - channelsToFetch.length} served from cache)`);
    console.log(`[Batch] Channels to fetch: ${channelsToFetch.map(id => channelHandleMap?.get(id) || id).join(', ')}`);
    console.log(`[Batch] Channels served from cache: ${Array.from(results.keys()).map(id => channelHandleMap?.get(id) || id).join(', ')}`);
    
    try {
      // YouTube API supports up to 50 channel IDs in a single search request
      // We'll split into chunks if needed
      const chunkSize = 50;
      const chunks: string[][] = [];
      for (let i = 0; i < channelsToFetch.length; i += chunkSize) {
        chunks.push(channelsToFetch.slice(i, i + chunkSize));
      }

      for (const chunk of chunks) {
        const channelIdsParam = chunk.join(',');
        
        // Track API usage for batch call (this will send individual events for each channel)
        console.log(`[Batch] Making YouTube API call for ${chunk.length} channels: ${chunk.join(', ')}`);
        
        // Send individual PostHog events for each channel in the batch
        for (const channelId of chunk) {
          // Find the channel handle from the provided mapping
          const handle = channelHandleMap?.get(channelId) || 'unknown';
          
          // Track API usage for this specific channel
          // YouTube API usage tracking removed
        }
        
        const { data } = await axios.get(`${this.apiUrl}/search`, {
          params: {
            part: 'snippet',
            channelId: channelIdsParam,
            eventType: 'live',
            type: 'video',
            key: this.apiKey,
            maxResults: 5, // YouTube API limitation: maxResults should be 1-5 for eventType=live
          },
        });

        console.log(`🔍 [Batch] YouTube API response for ${chunk.length} channels: ${data.items?.length || 0} live streams found`);
        console.log(`🔍 [Batch] Request URL: ${this.apiUrl}/search?part=snippet&channelId=${channelIdsParam}&eventType=live&type=video&key=${this.apiKey}&maxResults=5`);
        if (data.items && data.items.length > 0) {
          console.log(`🔍 [Batch] Found live streams for channels: ${data.items.map(item => `${item.snippet.channelTitle} (${item.snippet.channelId})`).join(', ')}`);
          console.log(`🔍 [Batch] Video IDs found: ${data.items.map(item => item.id.videoId).join(', ')}`);
        } else {
          console.log(`🔍 [Batch] No live streams found in YouTube API response for channels: ${chunk.join(', ')}`);
          console.log(`🔍 [Batch] Full API response:`, JSON.stringify(data, null, 2));
          
          // FALLBACK: Try individual requests for channels that failed in batch
          console.log(`🔄 [Batch] Batch request failed, attempting individual requests for ${chunk.length} channels...`);
          for (const channelId of chunk) {
            try {
              const individualResponse = await axios.get(`${this.apiUrl}/search`, {
                params: {
                  part: 'snippet',
                  channelId: channelId,
                  eventType: 'live',
                  type: 'video',
                  key: this.apiKey,
                  maxResults: 5, // YouTube API limitation: maxResults should be 1-5 for eventType=live
                },
              });
              
              const handle = channelHandleMap?.get(channelId) || 'unknown';
              console.log(`🔄 [Individual] Channel ${handle} (${channelId}): ${individualResponse.data.items?.length || 0} live streams found`);
              
              if (individualResponse.data.items && individualResponse.data.items.length > 0) {
                console.log(`✅ [Individual] Found live stream: ${individualResponse.data.items[0].id.videoId} for ${individualResponse.data.items[0].snippet.channelTitle}`);
                
                // Process the individual result as if it came from batch
                const streams = individualResponse.data.items.map((item: any) => ({
                  videoId: item.id.videoId,
                  title: item.snippet.title,
                  publishedAt: item.snippet.publishedAt,
                  description: item.snippet.description,
                  thumbnailUrl: item.snippet.thumbnails?.medium?.url,
                  channelTitle: item.snippet.channelTitle,
                }));
                
                const liveStreamsResult = {
                  streams,
                  primaryVideoId: streams[0].videoId,
                  streamCount: streams.length
                };
                
                results.set(channelId, liveStreamsResult);
                
                // Cache the result with intelligent TTL based on program schedule
                const liveKey = `liveStreamsByChannel:${channelId}`;
                const notFoundKey = `videoIdNotFound:${channelId}`;
                const blockTTL = channelTTLs.get(channelId)!;
                await this.redisService.set(liveKey, JSON.stringify(streams), blockTTL);
                
                // Clear the "not-found" flag since we found live streams
                await this.redisService.del(notFoundKey);
                console.log(`✅ [Individual] Cached ${streams.length} streams for ${handle} (${channelId}) (TTL: ${blockTTL}s)`);
              } else {
                console.log(`❌ [Individual] No live streams found for ${handle} (${channelId})`);
                results.set(channelId, null);
                
                // For back-to-back-fix cron, only increment attempts without setting new not-found flags
                if (cronType === 'back-to-back-fix') {
                  await this.incrementNotFoundAttempts(channelId, handle);
                } else {
                  // Handle not-found escalation for other cron types
                  const notFoundKey = `videoIdNotFound:${channelId}`;
<<<<<<< HEAD
                  await this.handleNotFoundEscalation(channelId, handle, notFoundKey);
=======
                  await this.handleNotFoundEscalation(channelId, handle, notFoundKey, cronType);
>>>>>>> dd708895
                }
              }
            } catch (error) {
              console.error(`❌ [Individual] Error testing channel ${channelId}:`, error.message);
              results.set(channelId, null);
            }
          }
        }

        // Group results by channel ID
        const streamsByChannel = new Map<string, LiveStream[]>();
        
        (data.items || []).forEach((item: any) => {
          const channelId = item.snippet.channelId;
          if (!streamsByChannel.has(channelId)) {
            streamsByChannel.set(channelId, []);
          }
          
          streamsByChannel.get(channelId)!.push({
            videoId: item.id.videoId,
            title: item.snippet.title,
            publishedAt: item.snippet.publishedAt,
            description: item.snippet.description,
            thumbnailUrl: item.snippet.thumbnails?.medium?.url,
            channelTitle: item.snippet.channelTitle,
          });
        });

        // Process results for each channel and cache them
        for (const channelId of chunk) {
          const streams = streamsByChannel.get(channelId);
          const handle = channelHandleMap?.get(channelId) || 'unknown';
          
          if (streams && streams.length > 0) {
            const liveStreamsResult = {
              streams,
              primaryVideoId: streams[0].videoId,
              streamCount: streams.length
            };
            
            results.set(channelId, liveStreamsResult);
            
            // Cache the result with intelligent TTL based on program schedule
            const liveKey = `liveStreamsByChannel:${channelId}`;
            const notFoundKey = `videoIdNotFound:${channelId}`;
            const blockTTL = channelTTLs.get(channelId)!;
            await this.redisService.set(liveKey, JSON.stringify(streams), blockTTL);
            
            // Clear the "not-found" flag since we found live streams
            await this.redisService.del(notFoundKey);
            console.log(`💾 [Batch] Cached ${streams.length} streams for ${handle} (${channelId}) (TTL: ${blockTTL}s)`);
        } else {
          results.set(channelId, null);
          
          // For back-to-back-fix cron, only increment attempts without setting new not-found flags
          if (cronType === 'back-to-back-fix') {
            await this.incrementNotFoundAttempts(channelId, handle);
          } else {
            // Handle not-found escalation for other cron types
            const notFoundKey = `videoIdNotFound:${channelId}`;
<<<<<<< HEAD
            await this.handleNotFoundEscalation(channelId, handle, notFoundKey);
=======
            await this.handleNotFoundEscalation(channelId, handle, notFoundKey, cronType);
>>>>>>> dd708895
          }
        }
        }
      }

      console.log(`[Batch] Completed batch fetch for ${channelsToFetch.length} channels`);
      return results;
      
    } catch (error) {
      console.error(`[Batch] Error in batch fetch:`, error);
      // Return null for all channels on error
      channelIds.forEach(channelId => results.set(channelId, null));
      return results;
    }
  }

  /**
   * Gets all live streams for a channel (new method supporting multiple streams)
   */
  async getLiveStreams(
    channelId: string,
    handle: string,
    blockTTL: number,
    context: 'cron' | 'onDemand' | 'program-start',
    ignoreNotFoundCache: boolean = false,
  ): Promise<LiveStreamsResult | null | '__SKIPPED__'> {
    // gating centralizado
    if (!(await this.configService.canFetchLive(handle))) {
      console.log(`[YouTube] fetch skipped for ${handle}`);
      return '__SKIPPED__';
    }

    // Deduplication: Check if a fetch is already in progress for this channel
    if (this.inFlightFetches.has(channelId)) {
      console.log(`⏳ [getLiveStreams] Fetch already in progress for ${handle} (${channelId}), skipping duplicate`);
      return '__SKIPPED__';
    }

    const liveKey = `liveStreamsByChannel:${channelId}`;
    const notFoundKey = `videoIdNotFound:${channelId}`;

    // skip rápido si ya está marcado como no-found (unless explicitly ignored)
    if (!ignoreNotFoundCache && await this.redisService.get<string>(notFoundKey)) {
      console.log(`🚫 Skipping ${handle}, marked as not-found`);
      return '__SKIPPED__';
    }

    // cache-hit: reuse si sigue vivo
    const cachedStreams = await this.redisService.get<string>(liveKey);
    if (cachedStreams) {
      try {
        const parsedStreams: LiveStream[] = JSON.parse(cachedStreams);
        // Skip validation during bulk operations to improve performance
        // Validate that at least the primary stream is still live (skip for onDemand context)
        if (parsedStreams.length > 0) {
          const shouldValidate = context === 'cron' || context === 'program-start';
          const isValid = shouldValidate ? (await this.isVideoLive(parsedStreams[0].videoId)) : true;
          
          if (isValid) {
            console.log(`🔁 Reusing cached streams for ${handle} (${parsedStreams.length} streams)`);
            return {
              streams: parsedStreams,
              primaryVideoId: parsedStreams[0].videoId,
              streamCount: parsedStreams.length
            };
          } else {
            console.log(`🔄 Cached video ${parsedStreams[0].videoId} no longer live for ${handle}, forcing refresh`);
            // Delete cache and continue to make fresh API call
            await this.redisService.del(liveKey);
          }
        }
      } catch (error) {
        console.warn(`Failed to parse cached streams for ${handle}:`, error);
        // If parsing fails, delete the corrupted cache
        await this.redisService.del(liveKey);
        console.log(`🗑️ Deleted corrupted cached streams for ${handle}`);
      }
    }

    // Mark channel as in-flight before making YouTube API call
    this.inFlightFetches.add(channelId);
    
    // fetch from YouTube
    try {
      // Track API usage
      // YouTube API usage tracking removed
      
      const requestUrl = `${this.apiUrl}/search?part=snippet&channelId=${channelId}&eventType=live&type=video&key=${this.apiKey}&maxResults=5`;
      console.log(`🔍 [getLiveStreams] Making request for ${handle}: ${requestUrl}`);
      console.log(`🔍 [getLiveStreams] Using API key: ${this.apiKey ? this.apiKey.substring(0, 10) + '...' : 'NOT_SET'}`);
      
      const { data } = await axios.get(`${this.apiUrl}/search`, {
        params: {
          part: 'snippet',
          channelId,
          eventType: 'live',
          type: 'video',
          key: this.apiKey,
          maxResults: 5, // YouTube API limitation: maxResults should be 1-5 for eventType=live
        },
      });
      
      console.log(`🔍 [getLiveStreams] Response for ${handle}:`, JSON.stringify(data, null, 2));
      

      const liveStreams: LiveStream[] = (data.items || []).map((item: any) => ({
        videoId: item.id.videoId,
        title: item.snippet.title,
        publishedAt: item.snippet.publishedAt,
        description: item.snippet.description,
        thumbnailUrl: item.snippet.thumbnails?.medium?.url,
        channelTitle: item.snippet.channelTitle,
      }));

      if (liveStreams.length === 0) {
        console.log(`🚫 No live streams for ${handle} (${context})`);
<<<<<<< HEAD
        await this.handleNotFoundEscalation(channelId, handle, notFoundKey);
=======
        await this.handleNotFoundEscalation(channelId, handle, notFoundKey, 'main');
>>>>>>> dd708895
        return null;
      }

      const result: LiveStreamsResult = {
        streams: liveStreams,
        primaryVideoId: liveStreams[0].videoId,
        streamCount: liveStreams.length
      };

      // Cache the streams
      await this.redisService.set(liveKey, JSON.stringify(liveStreams), blockTTL);
      
      // Clear the "not-found" flag since we found live streams
      await this.redisService.del(notFoundKey);
      console.log(`📌 Cached ${handle} → ${liveStreams.length} streams (TTL ${blockTTL}s)`);

      // Notify clients about the new streams
      if (context === 'cron') {
        await this.notifyLiveStatusChange(channelId, liveStreams[0].videoId, handle);
      }

      return result;
    } catch (err) {
      const errorMessage = err.message || err;
      console.error(`❌ Error fetching live streams for ${handle}:`, errorMessage);
      
      // Enhanced error reporting with Sentry
      const is403Error = errorMessage.includes('403') || errorMessage.includes('forbidden');
      const isQuotaError = errorMessage.includes('quota') || errorMessage.includes('exceeded');
      
      if (is403Error) {
        this.sentryService.captureMessage(
          `YouTube API 403 Forbidden for channel ${handle}`,
          'error',
          {
            channelId,
            handle,
            context,
            errorMessage,
            apiUrl: `${this.apiUrl}/search`,
            timestamp: new Date().toISOString(),
          }
        );
        
        // Set tags for better alerting
        this.sentryService.setTag('service', 'youtube-api');
        this.sentryService.setTag('error_type', '403_forbidden');
        this.sentryService.setTag('channel', handle);
      } else if (isQuotaError) {
        this.sentryService.captureMessage(
          `YouTube API quota exceeded for channel ${handle}`,
          'warning',
          {
            channelId,
            handle,
            context,
            errorMessage,
            timestamp: new Date().toISOString(),
          }
        );
        
        this.sentryService.setTag('service', 'youtube-api');
        this.sentryService.setTag('error_type', 'quota_exceeded');
        this.sentryService.setTag('channel', handle);
      } else {
        // Capture other errors
        this.sentryService.captureException(err as Error, {
          channelId,
          handle,
          context,
          apiUrl: `${this.apiUrl}/search`,
        });
      }
      
      return null;
    } finally {
      // Always remove from in-flight set, even if there was an error
      this.inFlightFetches.delete(channelId);
    }
  }

  public async isVideoLive(videoId: string): Promise<boolean> {
    try {
      // Track API usage
      // YouTube API usage tracking removed
      
      const resp = await axios.get(`${this.apiUrl}/videos`, {
        params: { part: 'snippet', id: videoId, key: this.apiKey },
      });
      return resp.data.items?.[0]?.snippet?.liveBroadcastContent === 'live';
    } catch {
      return false;
    }
  }

  /**
   * Itera canales con programación hoy y llama a getLiveVideoId
   */
  async fetchLiveVideoIds(cronType: 'main' | 'back-to-back-fix' | 'manual' = 'main') {
    const cronLabel = cronType === 'main' ? '🕐 MAIN CRON' : cronType === 'back-to-back-fix' ? '🔄 BACK-TO-BACK FIX CRON' : '🔧 MANUAL EXECUTION';
    const currentTime = TimezoneUtil.currentTimeString();
    
    console.log(`${cronLabel} started at ${currentTime}`);
    
    const today = TimezoneUtil.currentDayOfWeek();
  
    // 1) Get schedules for today, filtered by visible channels only
    // Use findAll with applyOverrides=true to include weekly overrides (same as API endpoints)
    const rawSchedules = await this.schedulesService.findAll({ 
      dayOfWeek: today, 
      applyOverrides: true,
      liveStatus: false // Don't enrich with live status yet, we'll do that after filtering
    });
    const schedules = rawSchedules; // findAll already includes enrichment
    
    // Filter out schedules from non-visible channels
    const visibleSchedules = schedules.filter(s => s.program.channel?.is_visible === true);
  
    // 2) Filter only schedules that are "on-air" right now (time-based, not YouTube live status)
    const liveNow = visibleSchedules.filter(s => s.program.is_live);
  
    // 3) Deduplicás canales de esos schedules
    const map = new Map<string,string>();
    for (const s of liveNow) {
      const ch = s.program.channel;
      if (ch?.youtube_channel_id && ch.handle) {
        map.set(ch.youtube_channel_id, ch.handle);
      }
    }
  
    console.log(`${cronLabel} - Channels to refresh: ${map.size}`);
    
    if (map.size === 0) {
      console.log(`${cronLabel} - No live channels to refresh`);
      return;
    }
    
    // Use individual fetches instead of batch (batch is failing)
    console.log(`[${cronLabel}] Executing individual fetches for ${map.size} channels`);
    
    const results = new Map<string, any>();
    
    // Process each channel individually
    for (const [channelId, handle] of map.entries()) {
      try {
        console.log(`[${cronLabel}] Fetching live status for ${handle} (${channelId})`);
        
        // Calculate TTL for this channel
        const ttl = await getCurrentBlockTTL(channelId, rawSchedules, this.sentryService);
        console.log(`[${cronLabel}] TTL for ${handle}: ${ttl}s`);
        
        // Fetch live streams for this channel using the modern method
        const liveStreamsResult = await this.getLiveStreams(channelId, handle, ttl, 'cron', cronType === 'back-to-back-fix');
        
        if (liveStreamsResult && liveStreamsResult !== '__SKIPPED__' && liveStreamsResult.streamCount > 0) {
          results.set(channelId, liveStreamsResult);
          console.log(`[${cronLabel}] Found ${liveStreamsResult.streamCount} live streams for ${handle}`);
        } else if (liveStreamsResult === '__SKIPPED__') {
          console.log(`[${cronLabel}] Skipped ${handle} (disabled)`);
        } else {
          console.log(`[${cronLabel}] No live streams for ${handle}`);
        }
        
        // Small delay between requests to be respectful to YouTube API
        await new Promise(resolve => setTimeout(resolve, 100));
        
      } catch (error) {
        console.error(`[${cronLabel}] Error fetching live status for ${handle}:`, error.message);
      }
    }
    
    // Log individual results
    const resultsSummary = Array.from(results.entries()).map(([cid, result]) => {
      const handle = map.get(cid);
      if (result && result.streamCount > 0) {
        return `${handle}: LIVE (${result.streamCount} streams)`;
      } else {
        return `${handle}: NO_LIVE`;
      }
    }).join(', ');
    
    console.log(`[${cronLabel}] Individual fetch results: ${resultsSummary}`);
    
    console.log(`${cronLabel} completed - processed ${map.size} channels`);
  }


  /**
   * Check for programs starting right now and validate cached video IDs
   * This catches back-to-back program transitions where video IDs might change
   */
  async checkProgramStarts() {
    try {
      const now = TimezoneUtil.now();
      const currentMinute = now.format('HH:mm');
      const currentDay = TimezoneUtil.currentDayOfWeek();
      
      // Find programs starting right now
      const startingPrograms = await this.schedulesService.findByStartTime(currentDay, currentMinute);
      
      if (startingPrograms.length === 0) {
        return; // No programs starting
      }

      console.log(`🎬 Program start detection: ${startingPrograms.length} programs starting at ${currentMinute}`);
      
      // Group by channel to avoid duplicate API calls
      const channelMap = new Map<string, string>();
      for (const program of startingPrograms) {
        if (program.program.channel?.youtube_channel_id && program.program.channel?.handle) {
          channelMap.set(program.program.channel.youtube_channel_id, program.program.channel.handle);
        }
      }

      // Validate cached video IDs for channels with starting programs
      for (const [channelId, handle] of channelMap.entries()) {
        await this.validateCachedVideoId(channelId, handle);
      }

      // Schedule a follow-up check 7 minutes later for delayed starts
      setTimeout(async () => {
        await this.checkDelayedProgramStarts(startingPrograms);
      }, 7 * 60 * 1000); // 7 minutes

    } catch (error) {
      console.error('Error in program start detection:', error);
      this.sentryService.captureException(error);
    }
  }

  /**
   * Follow-up check 7 minutes after program start to catch delayed video ID changes
   */
  private async checkDelayedProgramStarts(programs: any[]) {
    try {
      console.log(`🔄 Delayed program start check: validating ${programs.length} programs`);
      
      // Group by channel to avoid duplicate API calls
      const channelMap = new Map<string, string>();
      for (const program of programs) {
        if (program.program.channel?.youtube_channel_id && program.program.channel?.handle) {
          channelMap.set(program.program.channel.youtube_channel_id, program.program.channel.handle);
        }
      }

      // Validate cached video IDs for channels with starting programs
      for (const [channelId, handle] of channelMap.entries()) {
        await this.validateCachedVideoId(channelId, handle);
      }
    } catch (error) {
      console.error('Error in delayed program start check:', error);
      this.sentryService.captureException(error);
    }
  }

  /**
   * Validate if cached video ID is still live and refresh if needed
   */
  private async validateCachedVideoId(channelId: string, handle: string) {
    try {
      // Check cooldown to prevent excessive API calls
      const now = Date.now();
      const lastValidation = this.validationCooldowns.get(channelId);
      
      if (lastValidation && (now - lastValidation) < this.COOLDOWN_PERIOD) {
        console.log(`⏳ Skipping validation for ${handle} (cooldown active)`);
        return;
      }

      // Check streams cache
      const streamsKey = `liveStreamsByChannel:${channelId}`;
      const cachedStreams = await this.redisService.get<string>(streamsKey);
      
      if (!cachedStreams) {
        return; // No cached data to validate
      }

      // Check if cached streams are still live
      try {
        const streams = JSON.parse(cachedStreams);
        if (streams.primaryVideoId && (await this.isVideoLive(streams.primaryVideoId))) {
          console.log(`✅  ${handle}: ${streams.primaryVideoId}`);
          this.validationCooldowns.set(channelId, now); // Update cooldown
          return; // Still live, no action needed
        }
      } catch (error) {
        console.warn(`Failed to parse cached streams for ${handle}:`, error);
      }

      // Video ID/streams are no longer live, refresh them
      console.log(`🔄 Cached data no longer live for ${handle}, refreshing...`);
      
      const schedules = await this.schedulesService.findByDay(dayjs().tz('America/Argentina/Buenos_Aires').format('dddd').toLowerCase());
      const ttl = await getCurrentBlockTTL(channelId, schedules, this.sentryService);
      
      // Use the new getLiveStreams method to refresh (ignore not-found cache for back-to-back fix)
      const streamsResult = await this.getLiveStreams(channelId, handle, ttl, 'program-start', true);
      
      if (streamsResult && streamsResult !== '__SKIPPED__') {
        console.log(`🆕 Refreshed streams for ${handle}: ${streamsResult.streamCount} streams, primary: ${streamsResult.primaryVideoId}`);
      } else {
        // Clear streams cache if no streams found
        await this.redisService.del(streamsKey);
        console.log(`🗑️ Cleared streams cache for ${handle} (no streams found)`);
      }

      // Update cooldown after validation
      this.validationCooldowns.set(channelId, now);
      
    } catch (error) {
      console.error(`Error validating cached video ID for ${handle}:`, error);
      this.sentryService.captureException(error);
    }
  }

  /**
   * Increment not-found attempts without setting new not-found flags (for back-to-back-fix cron)
   */
  private async incrementNotFoundAttempts(channelId: string, handle: string): Promise<void> {
    const attemptTrackingKey = `notFoundAttempts:${channelId}`;
    const existing = await this.redisService.get<string>(attemptTrackingKey);
    
    if (existing) {
      const tracking: AttemptTracking = JSON.parse(existing);
      tracking.attempts += 1;
      tracking.lastAttempt = Date.now();
      
      // Update attempt tracking with program-end TTL (without setting new not-found flags)
      const programEndTime = await this.getCurrentProgramEndTime(channelId);
      const ttlUntilProgramEnd = programEndTime ? Math.max(programEndTime - Date.now(), 3600) : 86400; // Min 1 hour, fallback to 24h
      await this.redisService.set(attemptTrackingKey, JSON.stringify(tracking), Math.floor(ttlUntilProgramEnd / 1000));
      
      console.log(`🔄 [Back-to-back] Incremented attempt count for ${handle} (${channelId}) - now ${tracking.attempts} attempts`);
    } else {
      // If no existing tracking, this shouldn't happen for back-to-back cron, but handle gracefully
      console.log(`⚠️ [Back-to-back] No attempt tracking found for ${handle} (${channelId}) - this shouldn't happen`);
    }
  }

  /**
   * Handle not-found escalation logic
   */
  private async handleNotFoundEscalation(
    channelId: string, 
    handle: string, 
<<<<<<< HEAD
    notFoundKey: string
=======
    notFoundKey: string,
    cronType?: 'main' | 'back-to-back-fix' | 'manual'
>>>>>>> dd708895
  ): Promise<void> {
    const attemptTrackingKey = `notFoundAttempts:${channelId}`;
    const existing = await this.redisService.get<string>(attemptTrackingKey);
    
    if (!existing) {
      // First attempt
      const tracking: AttemptTracking = {
        attempts: 1,
        firstAttempt: Date.now(),
        lastAttempt: Date.now(),
        escalated: false
      };
      
      // Set persistent tracking with program-end TTL
      const programEndTime = await this.getCurrentProgramEndTime(channelId);
      const ttlUntilProgramEnd = programEndTime ? Math.max(programEndTime - Date.now(), 3600) : 86400; // Min 1 hour, fallback to 24h
      await this.redisService.set(attemptTrackingKey, JSON.stringify(tracking), Math.floor(ttlUntilProgramEnd / 1000));
<<<<<<< HEAD
      // Set current not-found mark (15 minutes TTL)
      await this.redisService.set(notFoundKey, '1', 900);
      
      console.log(`🚫 [First attempt] No live video for ${handle}, marking not-found for 15 minutes`);
=======
      
      // Only set not-found mark for main cron and manual execution, not for back-to-back-fix
      if (cronType !== 'back-to-back-fix') {
        await this.redisService.set(notFoundKey, '1', 900);
        console.log(`🚫 [First attempt] No live video for ${handle}, marking not-found for 15 minutes`);
      } else {
        console.log(`🚫 [Back-to-back] First attempt for ${handle}, incrementing attempts only (no not-found mark)`);
      }
>>>>>>> dd708895
      return;
    }

    const tracking: AttemptTracking = JSON.parse(existing);
    tracking.attempts++;
    tracking.lastAttempt = Date.now();

    if (tracking.attempts >= 3) {
      // Third attempt - escalate to program duration
      const programEndTime = await this.getCurrentProgramEndTime(channelId);
      if (programEndTime) {
        tracking.programEndTime = programEndTime;
        tracking.escalated = true;
        const ttlUntilProgramEnd = Math.max(programEndTime - Date.now(), 60);
        await this.redisService.set(notFoundKey, '1', Math.floor(ttlUntilProgramEnd / 1000));
        
        // Update attempt tracking with program-end TTL
        const ttlUntilProgramEndForTracking = Math.max(programEndTime - Date.now(), 3600); // Min 1 hour
        await this.redisService.set(attemptTrackingKey, JSON.stringify(tracking), Math.floor(ttlUntilProgramEndForTracking / 1000));
        
        console.log(`🚫 [ESCALATED] No live video for ${handle} after 3 attempts, marking not-found until program end (${new Date(programEndTime).toLocaleTimeString()})`);
        
        // Send email notification
        await this.sendEscalationEmail(channelId, handle);
      } else {
        // Fallback to 1 hour
        await this.redisService.set(notFoundKey, '1', 3600);
        console.log(`🚫 [Fallback] No live video for ${handle}, marking not-found for 1 hour (couldn't determine program end)`);
      }
    } else {
<<<<<<< HEAD
      // Second attempt - extend for another 15 minutes
      await this.redisService.set(notFoundKey, '1', 900);
      console.log(`🚫 [Second attempt] Still no live video for ${handle}, extending not-found for another 15 minutes`);
=======
      // Second attempt - only extend not-found mark for main cron and manual execution
      if (cronType !== 'back-to-back-fix') {
        await this.redisService.set(notFoundKey, '1', 900);
        console.log(`🚫 [Second attempt] Still no live video for ${handle}, extending not-found for another 15 minutes`);
      } else {
        console.log(`🚫 [Back-to-back] Second attempt for ${handle}, incrementing attempts only (no not-found mark renewal)`);
      }
>>>>>>> dd708895
    }
    
    // Update persistent tracking with program-end TTL
    const programEndTime = await this.getCurrentProgramEndTime(channelId);
    const ttlUntilProgramEnd = programEndTime ? Math.max(programEndTime - Date.now(), 3600) : 86400; // Min 1 hour, fallback to 24h
    await this.redisService.set(attemptTrackingKey, JSON.stringify(tracking), Math.floor(ttlUntilProgramEnd / 1000));
  }

  /**
   * Get current program end time for a channel
   */
  private async getCurrentProgramEndTime(channelId: string): Promise<number | null> {
    try {
      const currentDay = TimezoneUtil.currentDayOfWeek();
      const currentTimeInMinutes = TimezoneUtil.currentTimeInMinutes();
      
      // Get schedules for this channel
      const schedules = await this.schedulesService.findAll({
        dayOfWeek: currentDay,
        liveStatus: false,
        applyOverrides: true,
      });

      // Find current program for this channel
      const currentProgram = schedules.find(schedule => {
        const channelIdFromSchedule = schedule.program?.channel?.youtube_channel_id;
        if (channelIdFromSchedule !== channelId) return false;
        
        const startMinutes = this.convertTimeToMinutes(schedule.start_time);
        const endMinutes = this.convertTimeToMinutes(schedule.end_time);
        return startMinutes <= currentTimeInMinutes && endMinutes > currentTimeInMinutes;
      });
      
      if (currentProgram) {
        const endMinutes = this.convertTimeToMinutes(currentProgram.end_time);
        const endMoment = TimezoneUtil.todayAtTime(`${Math.floor(endMinutes / 60).toString().padStart(2, '0')}:${(endMinutes % 60).toString().padStart(2, '0')}`);
        return endMoment.valueOf();
      }
      
      return null;
    } catch (error) {
      console.error('Error getting program end time:', error);
      return null;
    }
  }

  /**
   * Convert time string to minutes
   */
  private convertTimeToMinutes(timeStr: string): number {
    const [hours, minutes] = timeStr.split(':').map(Number);
    return hours * 60 + minutes;
  }

  /**
   * Send escalation email notification
   */
  private async sendEscalationEmail(channelId: string, handle: string): Promise<void> {
<<<<<<< HEAD
=======
    // Only send emails in production environment
    if (process.env.NODE_ENV !== 'production') {
      console.log(`📧 [${process.env.NODE_ENV || 'development'}] Escalation email skipped for ${handle} (not production environment)`);
      return;
    }

>>>>>>> dd708895
    try {
      // Get channel and program information
      const channel = await this.channelsRepository.findOne({
        where: { youtube_channel_id: channelId },
        relations: ['programs']
      });

      if (!channel) {
        console.error(`Channel not found for ID: ${channelId}`);
        return;
      }

      const currentDay = TimezoneUtil.currentDayOfWeek();
      const currentTimeInMinutes = TimezoneUtil.currentTimeInMinutes();
      
      // Find current program
      const schedules = await this.schedulesService.findAll({
        dayOfWeek: currentDay,
        liveStatus: false,
        applyOverrides: true,
      });

      const currentProgram = schedules.find(schedule => {
        const channelIdFromSchedule = schedule.program?.channel?.youtube_channel_id;
        if (channelIdFromSchedule !== channelId) return false;
        
        const startMinutes = this.convertTimeToMinutes(schedule.start_time);
        const endMinutes = this.convertTimeToMinutes(schedule.end_time);
        return startMinutes <= currentTimeInMinutes && endMinutes > currentTimeInMinutes;
      });

      const programName = currentProgram?.program?.name || 'Programa desconocido';
      const channelName = channel.name;

      const subject = `🚨 Programa marcado como no encontrado - ${programName}`;
      const htmlContent = `
        <h2>🚨 Alerta de Programa No Encontrado</h2>
        <p>El programa <strong>${programName}</strong> del canal <strong>${channelName}</strong> ha sido marcado como no encontrado después de 3 intentos fallidos de encontrar el video ID en vivo.</p>
        
        <h3>Detalles:</h3>
        <ul>
          <li><strong>Canal:</strong> ${channelName} (${handle})</li>
          <li><strong>Programa:</strong> ${programName}</li>
          <li><strong>Hora:</strong> ${new Date().toLocaleString('es-AR', { timeZone: 'America/Argentina/Buenos_Aires' })}</li>
          <li><strong>Estado:</strong> Marcado como no encontrado hasta el final del programa</li>
        </ul>
        
        <p>El sistema dejará de hacer llamadas a la API de YouTube para este programa hasta que termine su horario programado.</p>
        
        <p>Si necesitas verificar manualmente el estado del programa, puedes usar el botón de actualización en el backoffice.</p>
      `;

      await this.emailService.sendEmail({
        to: 'admin@laguiadelstreaming.com',
        subject,
        html: htmlContent,
      });

      console.log(`📧 Email de escalación enviado para ${programName} (${channelName})`);
    } catch (error) {
      console.error('Error sending escalation email:', error);
      this.sentryService.captureException(error);
    }
  }
}<|MERGE_RESOLUTION|>--- conflicted
+++ resolved
@@ -172,11 +172,7 @@
 
       if (!videoId) {
         console.log(`🚫 No live video for ${handle} (${context})`);
-<<<<<<< HEAD
-        await this.handleNotFoundEscalation(channelId, handle, notFoundKey);
-=======
         await this.handleNotFoundEscalation(channelId, handle, notFoundKey, 'main');
->>>>>>> dd708895
         return null;
       }
 
@@ -480,11 +476,7 @@
                 } else {
                   // Handle not-found escalation for other cron types
                   const notFoundKey = `videoIdNotFound:${channelId}`;
-<<<<<<< HEAD
-                  await this.handleNotFoundEscalation(channelId, handle, notFoundKey);
-=======
                   await this.handleNotFoundEscalation(channelId, handle, notFoundKey, cronType);
->>>>>>> dd708895
                 }
               }
             } catch (error) {
@@ -545,11 +537,7 @@
           } else {
             // Handle not-found escalation for other cron types
             const notFoundKey = `videoIdNotFound:${channelId}`;
-<<<<<<< HEAD
-            await this.handleNotFoundEscalation(channelId, handle, notFoundKey);
-=======
             await this.handleNotFoundEscalation(channelId, handle, notFoundKey, cronType);
->>>>>>> dd708895
           }
         }
         }
@@ -666,11 +654,7 @@
 
       if (liveStreams.length === 0) {
         console.log(`🚫 No live streams for ${handle} (${context})`);
-<<<<<<< HEAD
-        await this.handleNotFoundEscalation(channelId, handle, notFoundKey);
-=======
         await this.handleNotFoundEscalation(channelId, handle, notFoundKey, 'main');
->>>>>>> dd708895
         return null;
       }
 
@@ -1016,12 +1000,8 @@
   private async handleNotFoundEscalation(
     channelId: string, 
     handle: string, 
-<<<<<<< HEAD
-    notFoundKey: string
-=======
     notFoundKey: string,
     cronType?: 'main' | 'back-to-back-fix' | 'manual'
->>>>>>> dd708895
   ): Promise<void> {
     const attemptTrackingKey = `notFoundAttempts:${channelId}`;
     const existing = await this.redisService.get<string>(attemptTrackingKey);
@@ -1039,12 +1019,6 @@
       const programEndTime = await this.getCurrentProgramEndTime(channelId);
       const ttlUntilProgramEnd = programEndTime ? Math.max(programEndTime - Date.now(), 3600) : 86400; // Min 1 hour, fallback to 24h
       await this.redisService.set(attemptTrackingKey, JSON.stringify(tracking), Math.floor(ttlUntilProgramEnd / 1000));
-<<<<<<< HEAD
-      // Set current not-found mark (15 minutes TTL)
-      await this.redisService.set(notFoundKey, '1', 900);
-      
-      console.log(`🚫 [First attempt] No live video for ${handle}, marking not-found for 15 minutes`);
-=======
       
       // Only set not-found mark for main cron and manual execution, not for back-to-back-fix
       if (cronType !== 'back-to-back-fix') {
@@ -1053,7 +1027,6 @@
       } else {
         console.log(`🚫 [Back-to-back] First attempt for ${handle}, incrementing attempts only (no not-found mark)`);
       }
->>>>>>> dd708895
       return;
     }
 
@@ -1084,11 +1057,6 @@
         console.log(`🚫 [Fallback] No live video for ${handle}, marking not-found for 1 hour (couldn't determine program end)`);
       }
     } else {
-<<<<<<< HEAD
-      // Second attempt - extend for another 15 minutes
-      await this.redisService.set(notFoundKey, '1', 900);
-      console.log(`🚫 [Second attempt] Still no live video for ${handle}, extending not-found for another 15 minutes`);
-=======
       // Second attempt - only extend not-found mark for main cron and manual execution
       if (cronType !== 'back-to-back-fix') {
         await this.redisService.set(notFoundKey, '1', 900);
@@ -1096,7 +1064,6 @@
       } else {
         console.log(`🚫 [Back-to-back] Second attempt for ${handle}, incrementing attempts only (no not-found mark renewal)`);
       }
->>>>>>> dd708895
     }
     
     // Update persistent tracking with program-end TTL
@@ -1155,15 +1122,12 @@
    * Send escalation email notification
    */
   private async sendEscalationEmail(channelId: string, handle: string): Promise<void> {
-<<<<<<< HEAD
-=======
     // Only send emails in production environment
     if (process.env.NODE_ENV !== 'production') {
       console.log(`📧 [${process.env.NODE_ENV || 'development'}] Escalation email skipped for ${handle} (not production environment)`);
       return;
     }
 
->>>>>>> dd708895
     try {
       // Get channel and program information
       const channel = await this.channelsRepository.findOne({
