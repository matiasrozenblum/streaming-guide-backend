--- conflicted
+++ resolved
@@ -54,18 +54,12 @@
     // 2) Verifico si sigue público
     const isPrivate = await this.isPrivateVideo(videoId);
     if (!isPrivate) {
-<<<<<<< HEAD
-=======
       console.log(`🔁 Skipping fetch for ${channelId}, already cached until block end and it's public`);
->>>>>>> 020b4a43
       // sigue bueno, lo devuelvo
       return videoId;
     }
     // si está privado, lo borro de cache
-<<<<<<< HEAD
-=======
     console.log(`🔁 Deleting cached videoId for ${channelId} because it's private`);
->>>>>>> 020b4a43
     await this.redisService.del(`liveVideoIdByChannel:${channelId}`);
   }
 
