--- conflicted
+++ resolved
@@ -41,25 +41,6 @@
   }
 
   async fetchLiveVideoIds() {
-<<<<<<< HEAD
-    const currentDay = dayjs().tz('America/Argentina/Buenos_Aires').format('dddd').toLowerCase();
-
-    const schedules = await this.schedulesService.findByDay(currentDay);
-    const liveSchedules = schedules.filter(schedule => schedule.program.is_live);
-
-    for (const schedule of liveSchedules) {
-      try {
-        const channelId = schedule.program.channel?.youtube_channel_id;
-        if (!channelId) {
-          console.warn(`Program ${schedule.program.id} has no YouTube channel ID.`);
-          continue;
-        }
-
-        const videoId = await this.getLiveVideoId(channelId);
-        if (videoId) {
-          await this.redisService.set(`videoId:${schedule.program.id}`, videoId, 1800); // TTL de 30 min
-          console.log(`✅ Cached live video ID for program ${schedule.program.id}: ${videoId}`);
-=======
     const now = dayjs().tz('America/Argentina/Buenos_Aires');
     const currentDay = now.format('dddd').toLowerCase();
   
@@ -99,21 +80,13 @@
         if (videoId) {
           await this.redisService.set(`videoId:${schedule.program.id}`, videoId, 1800); // 30 min TTL
           console.log(`✅ Cached video ID for program ${schedule.program.id}: ${videoId}`);
->>>>>>> 0c6cbea3
         } else {
           console.warn(`⚠️ No live video ID found for program ${schedule.program.id}`);
         }
       } catch (error) {
-<<<<<<< HEAD
-        console.error(`Error caching live video ID for program ${schedule.program.id}:`, error);
-      }
-    }
-  }
-=======
         console.error(`❌ Error fetching video ID for program ${schedule.program.id}:`, error);
       }
     }
   }
   
->>>>>>> 0c6cbea3
 }