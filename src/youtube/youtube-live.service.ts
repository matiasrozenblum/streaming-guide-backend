--- conflicted
+++ resolved
@@ -1119,11 +1119,7 @@
   private async handleNotFoundEscalationMain(
     channelId: string, 
     handle: string, 
-<<<<<<< HEAD
-    notFoundKey: string,
-=======
     notFoundKey: string
->>>>>>> 86c8e214
   ): Promise<void> {
     const attemptTrackingKey = `notFoundAttempts:${handle}`;
     const existing = await this.redisService.get<AttemptTracking>(attemptTrackingKey);
@@ -1384,7 +1380,7 @@
    */
   private async sendEscalationEmail(channelId: string, handle: string): Promise<void> {
     // Only send emails in production environment
-    if (process.env.NODE_ENV !== 'asd') {
+    if (process.env.NODE_ENV !== 'production') {
       this.logger.debug(`📧 [${process.env.NODE_ENV || 'development'}] Escalation email skipped for ${handle} (not production environment)`);
       return;
     }
