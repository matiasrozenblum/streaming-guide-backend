import { Injectable, Inject, forwardRef } from '@nestjs/common';
import axios from 'axios';
import * as cron from 'node-cron';
import * as dayjs from 'dayjs';
import { SchedulesService } from '../schedules/schedules.service';
import { RedisService } from '../redis/redis.service';

@Injectable()
export class YoutubeLiveService {
  private readonly apiKey = process.env.YOUTUBE_API_KEY;
  private readonly apiUrl = 'https://www.googleapis.com/youtube/v3';

  constructor(
    @Inject(forwardRef(() => SchedulesService))
    private readonly schedulesService: SchedulesService,

    private readonly redisService: RedisService,
  ) {
    console.log('🚀 YoutubeLiveService initialized');
<<<<<<< HEAD
    // Schedule the task to run every hour (at minute 0)
=======
>>>>>>> d0b1d632
    cron.schedule('0 * * * *', () => this.fetchLiveVideoIds());
  }

  async getLiveVideoId(channelId: string): Promise<string | null> {
    const notFoundKey = `videoIdNotFound:${channelId}`;
    const alreadyNotFound = await this.redisService.get<string>(notFoundKey);
    if (alreadyNotFound) {
      console.log(`🚫 Skipping fetch for channel ${channelId}, marked as not-found`);
      return null;
    }

    try {
      const response = await axios.get(`${this.apiUrl}/search`, {
        params: {
          part: 'snippet',
          channelId,
          eventType: 'live',
          type: 'video',
          key: this.apiKey,
        },
      });

<<<<<<< HEAD
      return response.data.items?.[0]?.id?.videoId || null;
=======
      const videoId = response.data.items?.[0]?.id?.videoId || null;

      if (!videoId) {
        await this.redisService.set(notFoundKey, '1', 900); // 15 min TTL for not-found
        return null;
      }

      // Guardamos el primer videoId visto para este canal
      const liveVideoKey = `liveVideoIdByChannel:${channelId}`;
      const cachedVideoId = await this.redisService.get<string>(liveVideoKey);
      if (!cachedVideoId) {
        await this.redisService.set(liveVideoKey, videoId, 86400); // TTL 1 día
        console.log(`📌 Stored first live video ID for channel ${channelId}: ${videoId}`);
      } else if (cachedVideoId !== videoId) {
        console.log(`🔁 Channel ${channelId} changed video ID from ${cachedVideoId} to ${videoId}`);
      }

      return videoId;
>>>>>>> d0b1d632
    } catch (error) {
      const errData = error?.response?.data || error.message || error;
      console.error(`❌ Error fetching live video ID for channel ${channelId}:`, errData);
      return null;
    }
  }

  async fetchLiveVideoIds() {
    const now = dayjs().tz('America/Argentina/Buenos_Aires');
    const currentTimeNum = now.hour() * 100 + now.minute();
    const currentDay = now.format('dddd').toLowerCase();

    const schedules = await this.schedulesService.findByDay(currentDay);
<<<<<<< HEAD

=======
>>>>>>> d0b1d632
    if (!schedules || schedules.length === 0) {
      console.warn('⚠️ No schedules found for today.');
      return;
    }

    const enrichedSchedules = await this.schedulesService.enrichSchedules(schedules);

    const liveOrSoonSchedules = enrichedSchedules.filter(schedule => {
      const start = this.convertTimeToNumber(schedule.start_time);
      const isToday = schedule.day_of_week === currentDay;
      const startsSoon = isToday && start > currentTimeNum && start <= currentTimeNum + 30;
      return schedule.program.is_live || startsSoon;
    });

    console.log(`🎯 Found ${liveOrSoonSchedules.length} programs live or starting soon.`);

    const channelsProcessed = new Set<string>();

    for (const schedule of liveOrSoonSchedules) {
      const channelId = schedule.program.channel?.youtube_channel_id;
      if (!channelId) {
        console.warn(`⚠️ Program ${schedule.program.id} has no YouTube channel ID.`);
        continue;
      }

<<<<<<< HEAD
      if (!channelsProcessed.has(channelId)) {
        channelsProcessed.add(channelId);

        try {
          const videoId = await this.getLiveVideoId(channelId);
          if (videoId) {
            const start = this.convertTimeToMinutes(schedule.start_time);
            const end = this.convertTimeToMinutes(schedule.end_time);
            const durationMinutes = end >= start ? end - start : (24 * 60 - start + end);
            const ttl = durationMinutes + 60; // Duración + 1h
            await this.redisService.set(`videoId:${schedule.program.id}`, videoId, ttl * 60);
            console.log(`✅ Cached video ID for program ${schedule.program.id}: ${videoId}`);
          } else {
            console.warn(`⚠️ No live video ID found for program ${schedule.program.id}`);
          }
        } catch (error) {
          console.error(`❌ Error fetching video ID for program ${schedule.program.id}:`, error);
=======
      if (channelsProcessed.has(channelId)) {
        console.log(`🔄 Skipping duplicate channel ${channelId}`);
        continue;
      }

      channelsProcessed.add(channelId);

      try {
        const videoId = await this.getLiveVideoId(channelId);
        if (videoId) {
          const start = this.convertTimeToMinutes(schedule.start_time);
          const end = this.convertTimeToMinutes(schedule.end_time);
          const durationMinutes = end >= start ? end - start : (24 * 60 - start + end);
          const ttl = durationMinutes + 60;
          await this.redisService.set(`videoId:${schedule.program.id}`, videoId, ttl * 60);
          console.log(`✅ Cached video ID for program ${schedule.program.id}: ${videoId}`);
        } else {
          console.warn(`⚠️ No live video ID found for program ${schedule.program.id}`);
>>>>>>> d0b1d632
        }
      } else {
        console.log(`🔄 Skipping duplicate channel ${channelId}`);
      }
    }
  }

  private convertTimeToMinutes(time: string): number {
    const [h, m] = time.split(':').map(Number);
    return h * 60 + m;
  }

  private convertTimeToNumber(time: string): number {
    const [h, m] = time.split(':').map(Number);
    return h * 100 + m;
  }
<<<<<<< HEAD
  
=======
>>>>>>> d0b1d632
}<|MERGE_RESOLUTION|>--- conflicted
+++ resolved
@@ -17,10 +17,6 @@
     private readonly redisService: RedisService,
   ) {
     console.log('🚀 YoutubeLiveService initialized');
-<<<<<<< HEAD
-    // Schedule the task to run every hour (at minute 0)
-=======
->>>>>>> d0b1d632
     cron.schedule('0 * * * *', () => this.fetchLiveVideoIds());
   }
 
@@ -43,9 +39,6 @@
         },
       });
 
-<<<<<<< HEAD
-      return response.data.items?.[0]?.id?.videoId || null;
-=======
       const videoId = response.data.items?.[0]?.id?.videoId || null;
 
       if (!videoId) {
@@ -64,7 +57,6 @@
       }
 
       return videoId;
->>>>>>> d0b1d632
     } catch (error) {
       const errData = error?.response?.data || error.message || error;
       console.error(`❌ Error fetching live video ID for channel ${channelId}:`, errData);
@@ -78,10 +70,6 @@
     const currentDay = now.format('dddd').toLowerCase();
 
     const schedules = await this.schedulesService.findByDay(currentDay);
-<<<<<<< HEAD
-
-=======
->>>>>>> d0b1d632
     if (!schedules || schedules.length === 0) {
       console.warn('⚠️ No schedules found for today.');
       return;
@@ -107,25 +95,6 @@
         continue;
       }
 
-<<<<<<< HEAD
-      if (!channelsProcessed.has(channelId)) {
-        channelsProcessed.add(channelId);
-
-        try {
-          const videoId = await this.getLiveVideoId(channelId);
-          if (videoId) {
-            const start = this.convertTimeToMinutes(schedule.start_time);
-            const end = this.convertTimeToMinutes(schedule.end_time);
-            const durationMinutes = end >= start ? end - start : (24 * 60 - start + end);
-            const ttl = durationMinutes + 60; // Duración + 1h
-            await this.redisService.set(`videoId:${schedule.program.id}`, videoId, ttl * 60);
-            console.log(`✅ Cached video ID for program ${schedule.program.id}: ${videoId}`);
-          } else {
-            console.warn(`⚠️ No live video ID found for program ${schedule.program.id}`);
-          }
-        } catch (error) {
-          console.error(`❌ Error fetching video ID for program ${schedule.program.id}:`, error);
-=======
       if (channelsProcessed.has(channelId)) {
         console.log(`🔄 Skipping duplicate channel ${channelId}`);
         continue;
@@ -144,10 +113,9 @@
           console.log(`✅ Cached video ID for program ${schedule.program.id}: ${videoId}`);
         } else {
           console.warn(`⚠️ No live video ID found for program ${schedule.program.id}`);
->>>>>>> d0b1d632
         }
-      } else {
-        console.log(`🔄 Skipping duplicate channel ${channelId}`);
+      } catch (error) {
+        console.error(`❌ Error fetching video ID for program ${schedule.program.id}:`, error);
       }
     }
   }
@@ -161,8 +129,4 @@
     const [h, m] = time.split(':').map(Number);
     return h * 100 + m;
   }
-<<<<<<< HEAD
-  
-=======
->>>>>>> d0b1d632
 }