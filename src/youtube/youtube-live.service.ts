--- conflicted
+++ resolved
@@ -59,14 +59,8 @@
       const videoId = data.items?.[0]?.id?.videoId || null;
 
       if (!videoId) {
-<<<<<<< HEAD
-        console.log(`🚫 No live video ID for ${channelId} by ${context}`);
-        // Marcar no encontrado por 15 min
-        await this.redisService.set(notFoundKey, '1', 15 * 60);
-=======
         console.log(`🚫 No live video ID found for channel ${channelId} by ${context}`);
         await this.redisService.set(notFoundKey, '1', 900);
->>>>>>> ae5258e6
         return null;
       }
 
@@ -74,13 +68,9 @@
       if (!cached) {
         console.log(`📌 First live video ID for ${channelId}: ${videoId}`);
       } else if (cached !== videoId) {
-<<<<<<< HEAD
-        console.log(`🔁 ${channelId} changed from ${cached} to ${videoId}`);
-=======
         console.log(`🔁 Channel ${channelId} changed video ID from ${cached} to ${videoId} by ${context}`);
       } else if (cached === videoId) {
         console.log(`🔁 Channel ${channelId} has the same video ID ${videoId} by ${context}`);
->>>>>>> ae5258e6
       }
 
       // Guardar hasta fin del día
