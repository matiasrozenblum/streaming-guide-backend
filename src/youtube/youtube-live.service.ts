import { Injectable, Inject, forwardRef } from '@nestjs/common';
import axios from 'axios';
import * as cron from 'node-cron';
import * as dayjs from 'dayjs';
import { SchedulesService } from '../schedules/schedules.service';
import { RedisService } from '../redis/redis.service';

@Injectable()
export class YoutubeLiveService {
  private readonly apiKey = process.env.YOUTUBE_API_KEY;
  private readonly apiUrl = 'https://www.googleapis.com/youtube/v3';

  constructor(
    @Inject(forwardRef(() => SchedulesService))
    private readonly schedulesService: SchedulesService,
    private readonly redisService: RedisService,
  ) {
    console.log('🚀 YoutubeLiveService initialized');
    cron.schedule('0 * * * *', () => this.fetchLiveVideoIds());
  }

<<<<<<< HEAD
  private async incrementRequestCount(programId: number, isCron: boolean) {
    const prefix = isCron ? 'cron' : 'onDemand';
    const date = dayjs().format('YYYY-MM-DD');
    const globalKey = `${prefix}:${date}:count`;
    const programKey = `${prefix}:${date}:program:${programId}:count`;
    await Promise.all([
      this.redisService.incr(globalKey),
      this.redisService.incr(programKey),
    ]);
  }

  async getLiveVideoId(channelId: string, programId: number, isCron: boolean): Promise<string | null> {
=======
  private async incrementCounter(type: 'cron' | 'onDemand', programId: number, videoId: string) {
    const date = dayjs().format('YYYY-MM-DD');
    const generalKey = `${type}:count:${date}`;
    const programKey = `${type}:${programId}:${videoId}:${date}:count`;

    await this.redisService.incr(generalKey);
    await this.redisService.incr(programKey);
  }

  async getLiveVideoId(channelId: string, programId: number, context: 'cron' | 'onDemand'): Promise<string | null | '__SKIPPED__'> {
>>>>>>> e4d3090a
    const notFoundKey = `videoIdNotFound:${channelId}`;
    const alreadyNotFound = await this.redisService.get<string>(notFoundKey);
    if (alreadyNotFound) {
      console.log(`🚫 Skipping fetch for channel ${channelId}, marked as not-found`);
      return '__SKIPPED__';
    }

    await this.incrementRequestCount(programId, isCron);

    try {
      const response = await axios.get(`${this.apiUrl}/search`, {
        params: {
          part: 'snippet',
          channelId,
          eventType: 'live',
          type: 'video',
          key: this.apiKey,
        },
      });

      const videoId = response.data.items?.[0]?.id?.videoId || null;

      if (!videoId) {
<<<<<<< HEAD
        await this.redisService.set(notFoundKey, '1', 900); // 15 min TTL
=======
        await this.redisService.set(notFoundKey, '1', 900);
>>>>>>> e4d3090a
        return null;
      }

      const liveVideoKey = `liveVideoIdByChannel:${channelId}`;
<<<<<<< HEAD
      const cachedVideoId = await this.redisService.get<string>(liveVideoKey);
      if (!cachedVideoId) {
        await this.redisService.set(liveVideoKey, videoId, 86400); // 1 día
=======
      const cached = await this.redisService.get<string>(liveVideoKey);
      if (!cached) {
        await this.redisService.set(liveVideoKey, videoId, 86400);
>>>>>>> e4d3090a
        console.log(`📌 Stored first live video ID for channel ${channelId}: ${videoId}`);
      } else if (cached !== videoId) {
        console.log(`🔁 Channel ${channelId} changed video ID from ${cached} to ${videoId}`);
      }

      await this.incrementCounter(context, programId, videoId);
      return videoId;
    } catch (error) {
      const errData = error?.response?.data || error.message || error;
      console.error(`❌ Error fetching live video ID for channel ${channelId}:`, errData);
      return null;
    }
  }

  async fetchLiveVideoIds() {
    const now = dayjs().tz('America/Argentina/Buenos_Aires');
    const currentTimeNum = now.hour() * 100 + now.minute();
    const currentDay = now.format('dddd').toLowerCase();

    const schedules = await this.schedulesService.findByDay(currentDay);
    if (!schedules?.length) {
      console.warn('⚠️ No schedules found for today.');
      return;
    }

    const enrichedSchedules = await this.schedulesService.enrichSchedules(schedules);

    const liveOrSoonSchedules = enrichedSchedules.filter(schedule => {
      const start = this.convertTimeToNumber(schedule.start_time);
      const isToday = schedule.day_of_week === currentDay;
      const startsSoon = isToday && start > currentTimeNum && start <= currentTimeNum + 30;
      return schedule.program.is_live || startsSoon;
    });

    console.log(`🎯 Found ${liveOrSoonSchedules.length} programs live or starting soon.`);

    const programsByChannel = new Map<string, any[]>();

    for (const schedule of liveOrSoonSchedules) {
<<<<<<< HEAD
      const program = schedule.program;
      const channelId = program.channel?.youtube_channel_id;

      if (!channelId) {
        console.warn(`⚠️ Program ${program.id} has no YouTube channel ID.`);
        continue;
      }
=======
      const channelId = schedule.program.channel?.youtube_channel_id;
      if (!channelId) continue;
      if (!programsByChannel.has(channelId)) programsByChannel.set(channelId, []);
      programsByChannel.get(channelId)!.push(schedule);
    }
>>>>>>> e4d3090a

    for (const [channelId, programGroup] of programsByChannel.entries()) {
      let lastEnd: string | null = null;
      let currentVideoId: string | null | '__SKIPPED__' = null;

      for (const schedule of programGroup.sort((a, b) => a.start_time.localeCompare(b.start_time))) {
        const startNum = this.convertTimeToMinutes(schedule.start_time);
        const endNum = this.convertTimeToMinutes(schedule.end_time);

        const hasGap = lastEnd ? startNum - this.convertTimeToMinutes(lastEnd) >= 2 : true;

<<<<<<< HEAD
      channelsProcessed.add(channelId);

      try {
        const videoId = await this.getLiveVideoId(channelId, program.id, true);
        if (videoId && videoId !== '__SKIPPED__') {
          const start = this.convertTimeToMinutes(schedule.start_time);
          const end = this.convertTimeToMinutes(schedule.end_time);
          const durationMinutes = end >= start ? end - start : (24 * 60 - start + end);
          const ttl = durationMinutes + 60;
          await this.redisService.set(`videoId:${program.id}`, videoId, ttl * 60);
          console.log(`✅ Cached video ID for program ${program.id}: ${videoId}`);
        }
      } catch (error) {
        console.error(`❌ Error fetching video ID for program ${program.id}:`, error);
=======
        if (!currentVideoId || hasGap) {
          currentVideoId = await this.getLiveVideoId(channelId, schedule.program.id, 'cron');
        }

        if (currentVideoId && currentVideoId !== '__SKIPPED__') {
          const ttl = (endNum >= startNum ? endNum - startNum : (24 * 60 - startNum + endNum)) + 60;
          await this.redisService.set(`videoId:${schedule.program.id}`, currentVideoId, ttl * 60);
          console.log(`✅ Cached video ID for program ${schedule.program.id}: ${currentVideoId}`);
        }

        lastEnd = schedule.end_time;
>>>>>>> e4d3090a
      }
    }
  }

  private convertTimeToMinutes(time: string): number {
    const [h, m] = time.split(':').map(Number);
    return h * 60 + m;
  }

  private convertTimeToNumber(time: string): number {
    const [h, m] = time.split(':').map(Number);
    return h * 100 + m;
  }
}<|MERGE_RESOLUTION|>--- conflicted
+++ resolved
@@ -19,20 +19,6 @@
     cron.schedule('0 * * * *', () => this.fetchLiveVideoIds());
   }
 
-<<<<<<< HEAD
-  private async incrementRequestCount(programId: number, isCron: boolean) {
-    const prefix = isCron ? 'cron' : 'onDemand';
-    const date = dayjs().format('YYYY-MM-DD');
-    const globalKey = `${prefix}:${date}:count`;
-    const programKey = `${prefix}:${date}:program:${programId}:count`;
-    await Promise.all([
-      this.redisService.incr(globalKey),
-      this.redisService.incr(programKey),
-    ]);
-  }
-
-  async getLiveVideoId(channelId: string, programId: number, isCron: boolean): Promise<string | null> {
-=======
   private async incrementCounter(type: 'cron' | 'onDemand', programId: number, videoId: string) {
     const date = dayjs().format('YYYY-MM-DD');
     const generalKey = `${type}:count:${date}`;
@@ -43,7 +29,6 @@
   }
 
   async getLiveVideoId(channelId: string, programId: number, context: 'cron' | 'onDemand'): Promise<string | null | '__SKIPPED__'> {
->>>>>>> e4d3090a
     const notFoundKey = `videoIdNotFound:${channelId}`;
     const alreadyNotFound = await this.redisService.get<string>(notFoundKey);
     if (alreadyNotFound) {
@@ -67,24 +52,14 @@
       const videoId = response.data.items?.[0]?.id?.videoId || null;
 
       if (!videoId) {
-<<<<<<< HEAD
-        await this.redisService.set(notFoundKey, '1', 900); // 15 min TTL
-=======
         await this.redisService.set(notFoundKey, '1', 900);
->>>>>>> e4d3090a
         return null;
       }
 
       const liveVideoKey = `liveVideoIdByChannel:${channelId}`;
-<<<<<<< HEAD
-      const cachedVideoId = await this.redisService.get<string>(liveVideoKey);
-      if (!cachedVideoId) {
-        await this.redisService.set(liveVideoKey, videoId, 86400); // 1 día
-=======
       const cached = await this.redisService.get<string>(liveVideoKey);
       if (!cached) {
         await this.redisService.set(liveVideoKey, videoId, 86400);
->>>>>>> e4d3090a
         console.log(`📌 Stored first live video ID for channel ${channelId}: ${videoId}`);
       } else if (cached !== videoId) {
         console.log(`🔁 Channel ${channelId} changed video ID from ${cached} to ${videoId}`);
@@ -124,21 +99,11 @@
     const programsByChannel = new Map<string, any[]>();
 
     for (const schedule of liveOrSoonSchedules) {
-<<<<<<< HEAD
-      const program = schedule.program;
-      const channelId = program.channel?.youtube_channel_id;
-
-      if (!channelId) {
-        console.warn(`⚠️ Program ${program.id} has no YouTube channel ID.`);
-        continue;
-      }
-=======
       const channelId = schedule.program.channel?.youtube_channel_id;
       if (!channelId) continue;
       if (!programsByChannel.has(channelId)) programsByChannel.set(channelId, []);
       programsByChannel.get(channelId)!.push(schedule);
     }
->>>>>>> e4d3090a
 
     for (const [channelId, programGroup] of programsByChannel.entries()) {
       let lastEnd: string | null = null;
@@ -150,22 +115,6 @@
 
         const hasGap = lastEnd ? startNum - this.convertTimeToMinutes(lastEnd) >= 2 : true;
 
-<<<<<<< HEAD
-      channelsProcessed.add(channelId);
-
-      try {
-        const videoId = await this.getLiveVideoId(channelId, program.id, true);
-        if (videoId && videoId !== '__SKIPPED__') {
-          const start = this.convertTimeToMinutes(schedule.start_time);
-          const end = this.convertTimeToMinutes(schedule.end_time);
-          const durationMinutes = end >= start ? end - start : (24 * 60 - start + end);
-          const ttl = durationMinutes + 60;
-          await this.redisService.set(`videoId:${program.id}`, videoId, ttl * 60);
-          console.log(`✅ Cached video ID for program ${program.id}: ${videoId}`);
-        }
-      } catch (error) {
-        console.error(`❌ Error fetching video ID for program ${program.id}:`, error);
-=======
         if (!currentVideoId || hasGap) {
           currentVideoId = await this.getLiveVideoId(channelId, schedule.program.id, 'cron');
         }
@@ -177,7 +126,6 @@
         }
 
         lastEnd = schedule.end_time;
->>>>>>> e4d3090a
       }
     }
   }
