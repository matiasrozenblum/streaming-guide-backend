--- conflicted
+++ resolved
@@ -186,13 +186,8 @@
         return null;
       }
 
-<<<<<<< HEAD
       // Unified cache - write LiveStatusCache (replaces liveStreamsByChannel)
       const streamsData: LiveStreamsResult = {
-=======
-      // Cache as streams format for consistency
-      const streamsData = {
->>>>>>> 218f6864
         streams: [{ videoId, title: '', description: '', thumbnailUrl: '', publishedAt: new Date().toISOString() }],
         primaryVideoId: videoId,
         streamCount: 1
@@ -200,9 +195,6 @@
       const cacheData = createLiveStatusCacheFromStreams(channelId, handle, streamsData, blockTTL);
       // Use cacheData.ttl to ensure Redis TTL matches the cache object's TTL field
       await this.redisService.set(statusCacheKey, cacheData, cacheData.ttl);
-      
-      // CRITICAL: Also sync to liveStatusByHandle immediately to prevent stale cache issues
-      await this.syncLiveStatusCacheFromStreams(channelId, handle, streamsData, blockTTL);
       
       // Clear the "not-found" flag and attempt tracking since we found live streams
       await this.redisService.del(notFoundKey);
@@ -469,21 +461,13 @@
                 
                 results.set(channelId, liveStreamsResult);
                 
-<<<<<<< HEAD
                 // Unified cache - write LiveStatusCache (replaces liveStreamsByChannel)
                 const statusCacheKey = `liveStatusByHandle:${handle}`;
-=======
-                // Cache the result to liveStreamsByChannel
-                const liveKey = `liveStreamsByChannel:${handle}`;
->>>>>>> 218f6864
                 const notFoundKey = `videoIdNotFound:${handle}`;
                 const blockTTL = channelTTLs.get(channelId)!;
                 const cacheData = createLiveStatusCacheFromStreams(channelId, handle, liveStreamsResult, blockTTL);
                 // Use cacheData.ttl to ensure Redis TTL matches the cache object's TTL field
                 await this.redisService.set(statusCacheKey, cacheData, cacheData.ttl);
-                
-                // CRITICAL: Also sync to liveStatusByHandle immediately to prevent stale cache issues
-                await this.syncLiveStatusCacheFromStreams(channelId, handle, liveStreamsResult, blockTTL);
                 
                 // Clear the "not-found" flag since we found live streams
                 await this.redisService.del(notFoundKey);
@@ -547,21 +531,13 @@
             
             results.set(channelId, liveStreamsResult);
             
-<<<<<<< HEAD
             // Unified cache - write LiveStatusCache (replaces liveStreamsByChannel)
             const statusCacheKey = `liveStatusByHandle:${handle}`;
-=======
-            // Cache the result to liveStreamsByChannel
-            const liveKey = `liveStreamsByChannel:${handle}`;
->>>>>>> 218f6864
             const notFoundKey = `videoIdNotFound:${handle}`;
             const blockTTL = channelTTLs.get(channelId)!;
             const cacheData = createLiveStatusCacheFromStreams(channelId, handle, liveStreamsResult, blockTTL);
             // Use cacheData.ttl to ensure Redis TTL matches the cache object's TTL field
             await this.redisService.set(statusCacheKey, cacheData, cacheData.ttl);
-            
-            // CRITICAL: Also sync to liveStatusByHandle immediately to prevent stale cache issues
-            await this.syncLiveStatusCacheFromStreams(channelId, handle, liveStreamsResult, blockTTL);
             
             // Clear the "not-found" flag since we found live streams
             await this.redisService.del(notFoundKey);
@@ -728,19 +704,11 @@
         streamCount: liveStreams.length
       };
 
-<<<<<<< HEAD
       // Unified cache - write LiveStatusCache (replaces liveStreamsByChannel)
       const statusCacheKey = `liveStatusByHandle:${handle}`;
       const cacheData = createLiveStatusCacheFromStreams(channelId, handle, result, blockTTL);
       // Use cacheData.ttl to ensure Redis TTL matches the cache object's TTL field
       await this.redisService.set(statusCacheKey, cacheData, cacheData.ttl);
-=======
-      // Cache the streams to liveStreamsByChannel
-      await this.redisService.set(liveKey, result, blockTTL);
->>>>>>> 218f6864
-      
-      // CRITICAL: Also sync to liveStatusByHandle immediately to prevent stale cache issues
-      await this.syncLiveStatusCacheFromStreams(channelId, handle, result, blockTTL);
       
       // Clear the "not-found" flag since we found live streams
       await this.redisService.del(notFoundKey);
