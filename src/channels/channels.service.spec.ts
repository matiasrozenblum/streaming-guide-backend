import { Test, TestingModule } from '@nestjs/testing';
import { ChannelsService } from './channels.service';
import { Channel } from './channels.entity';
import { getRepositoryToken } from '@nestjs/typeorm';
import { Repository, DeleteResult } from 'typeorm';
import { NotFoundException } from '@nestjs/common';
import { CreateChannelDto } from './dto/create-channel.dto';
import { UpdateChannelDto } from './dto/update-channel.dto';
import { DataSource } from 'typeorm';
import { Program } from '../programs/programs.entity';
import { Schedule } from '../schedules/schedules.entity';

describe('ChannelsService', () => {
  let service: ChannelsService;
  let repo: Repository<Channel>;

  const mockChannels: Channel[] = [
    { id: 1, name: 'Luzu TV', logo_url: 'https://logo1.png', streaming_url: 'https://stream1.com', programs: [], description: 'Luzu TV is a streaming channel.', youtube_channel_id: 'channel1', order: 1 },
    { id: 2, name: 'Olga', logo_url: 'https://logo2.png', streaming_url: 'https://stream2.com', programs: [], description: 'Olga is a streaming channel.', youtube_channel_id: 'channel2', order: 2 },
  ];

  const mockQueryBuilder = {
    where: jest.fn().mockReturnThis(),
    orderBy: jest.fn().mockReturnThis(),
    getOne: jest.fn().mockResolvedValue(null),
  };

  const mockRepository = {
    find: jest.fn().mockResolvedValue(mockChannels),
    findOne: jest.fn().mockImplementation(({ where: { id }, relations }) =>
      Promise.resolve(mockChannels.find((c) => c.id === id)),
    ),
    create: jest.fn().mockImplementation((dto) => ({ id: 3, ...dto, programs: [] })),
    save: jest.fn().mockImplementation((channel) => Promise.resolve(channel)),
    delete: jest.fn().mockResolvedValue({ affected: 1, raw: [] } as DeleteResult),
    createQueryBuilder: jest.fn().mockReturnValue(mockQueryBuilder),
  };

  const mockProgramRepository = {
    find: jest.fn(),
    findOne: jest.fn(),
    save: jest.fn(),
    create: jest.fn(),
  };

  const mockScheduleRepository = {
    find: jest.fn(),
    findOne: jest.fn(),
    save: jest.fn(),
    create: jest.fn(),
  };

  const mockDataSource = {
    createQueryRunner: jest.fn().mockReturnValue({
      connect: jest.fn(),
      release: jest.fn(),
      startTransaction: jest.fn(),
      commitTransaction: jest.fn(),
      rollbackTransaction: jest.fn(),
      manager: {
        save: jest.fn(),
        findOne: jest.fn(),
      },
    }),
  };

  beforeEach(async () => {
    const module: TestingModule = await Test.createTestingModule({
      providers: [
        ChannelsService,
        {
          provide: getRepositoryToken(Channel),
          useValue: mockRepository,
        },
        {
          provide: getRepositoryToken(Program),
          useValue: mockProgramRepository,
        },
        {
          provide: getRepositoryToken(Schedule),
          useValue: mockScheduleRepository,
        },
        {
          provide: DataSource,
          useValue: mockDataSource,
        },
      ],
    }).compile();

    service = module.get<ChannelsService>(ChannelsService);
    repo = module.get<Repository<Channel>>(getRepositoryToken(Channel));
  });

  it('should be defined', () => {
    expect(service).toBeDefined();
  });

  it('should return all channels', async () => {
    const result = await service.findAll();
    expect(result).toEqual(mockChannels);
    expect(repo.find).toHaveBeenCalled();
  });

  it('should return a channel by ID', async () => {
    const result = await service.findOne(1);
    expect(result).toEqual(mockChannels[0]);
    expect(repo.findOne).toHaveBeenCalledWith({
      where: { id: 1 },
      relations: ['programs'],
    });
  });

  it('should throw NotFoundException if channel not found', async () => {
    mockRepository.findOne.mockResolvedValueOnce(null);
    await expect(service.findOne(999)).rejects.toThrow(NotFoundException);
  });

  it('should create and save a channel', async () => {
    const dto: CreateChannelDto = {
      name: 'Nueva Señal',
      description: 'This is a new channel.',
      logo_url: 'https://logo3.png',
      streaming_url: 'https://stream3.com',
    };
    const mockWithOrder = {
      ...dto,
      order: 1,
    };

    const result = await service.create(dto);
    expect(result).toMatchObject({
      id: 3,
      ...dto,
    });
    expect(repo.create).toHaveBeenCalledWith(mockWithOrder);
    expect(repo.save).toHaveBeenCalledWith(expect.objectContaining(mockWithOrder));
  });

  it('should delete a channel', async () => {
    await service.remove(1);
<<<<<<< HEAD
    expect(repo.delete).toHaveBeenCalledWith('1');
=======
    expect(repo.delete).toHaveBeenCalledWith(1);
>>>>>>> 47e3fa1b
  });

  it('should throw NotFoundException when deleting non-existent channel', async () => {
    jest.spyOn(repo, 'delete').mockResolvedValueOnce({ affected: 0, raw: [] } as DeleteResult);
    await expect(service.remove(999)).rejects.toThrow(NotFoundException);
  });

  describe('update', () => {
    it('should update a channel', async () => {
      const updateDto: UpdateChannelDto = {
        name: 'Updated Channel',
        description: 'Updated Description',
      };

      const result = await service.update(1, updateDto);
      expect(result).toEqual(mockChannels[0]);
      expect(repo.save).toHaveBeenCalled();
    });

    it('should handle partial updates', async () => {
      const updateDto: UpdateChannelDto = {
        name: 'Updated Channel',
      };

      const result = await service.update(1, updateDto);
      expect(result).toEqual(mockChannels[0]);
      expect(repo.save).toHaveBeenCalled();
    });

    it('should throw NotFoundException when channel is not found', async () => {
      jest.spyOn(repo, 'findOne').mockResolvedValueOnce(null);
      await expect(service.update(1, { name: 'Updated Channel' })).rejects.toThrow(NotFoundException);
    });
  });
});<|MERGE_RESOLUTION|>--- conflicted
+++ resolved
@@ -138,11 +138,7 @@
 
   it('should delete a channel', async () => {
     await service.remove(1);
-<<<<<<< HEAD
-    expect(repo.delete).toHaveBeenCalledWith('1');
-=======
     expect(repo.delete).toHaveBeenCalledWith(1);
->>>>>>> 47e3fa1b
   });
 
   it('should throw NotFoundException when deleting non-existent channel', async () => {
