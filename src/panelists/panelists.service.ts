import { Injectable, NotFoundException, Inject } from '@nestjs/common';
import { InjectRepository } from '@nestjs/typeorm';
import { FindOneOptions, Repository } from 'typeorm';
import { Panelist } from './panelists.entity';
import { CreatePanelistDto } from './dto/create-panelist.dto';
import { UpdatePanelistDto } from './dto/update-panelist.dto';
import { Cache } from 'cache-manager';
import { CACHE_MANAGER } from '@nestjs/cache-manager';
import { Program } from '../programs/programs.entity';

@Injectable()
export class PanelistsService {
  constructor(
    @InjectRepository(Panelist)
    private panelistsRepository: Repository<Panelist>,
    @InjectRepository(Program)
    private programsRepository: Repository<Program>,
    @Inject(CACHE_MANAGER)
    private cacheManager: Cache,
  ) {}

  async findAll(): Promise<Panelist[]> {
    const startTime = Date.now();
    const cacheKey = 'panelists:all';
    const cachedPanelists = await this.cacheManager.get<Panelist[]>(cacheKey);

    if (cachedPanelists) {
      console.log(`Cache HIT for ${cacheKey}. Time: ${Date.now() - startTime}ms`);
      return cachedPanelists;
    }

    console.log(`Cache MISS for ${cacheKey}`);
    const panelists = await this.panelistsRepository.find({
      relations: ['programs'],
    });

    await this.cacheManager.set(cacheKey, panelists, 3600);
    console.log(`Database query completed. Total time: ${Date.now() - startTime}ms`);
    return panelists;
  }

  async findOne(id: number): Promise<Panelist> {
    const cacheKey = `panelists:${id}`;
    console.log(`[Cache] Attempting to get panelist ${id} from cache`);
    
    let panelist = await this.cacheManager.get<Panelist>(cacheKey);
    if (panelist) {
      console.log(`[Cache] Cache HIT for panelist ${id}`);
      return panelist as Panelist;
    }
    
    console.log(`[Cache] Cache MISS for panelist ${id}, fetching from database`);
    panelist = await this.panelistsRepository.findOne({
      where: { id },
      relations: ['programs'],
      loadEagerRelations: true,
    });
    
    if (!panelist) {
      throw new NotFoundException(`Panelist with ID ${id} not found`);
    }
    
    console.log(`[Cache] Setting cache for panelist ${id}`);
    await this.cacheManager.set(cacheKey, panelist);
    
    return panelist;
  }

  async findByProgram(programId: string): Promise<Panelist[]> {
    return this.panelistsRepository
      .createQueryBuilder('panelist')
      .innerJoin('panelist.programs', 'program')
      .where('program.id = :programId', { programId: Number(programId) })
      .getMany();
  }

  async create(createPanelistDto: CreatePanelistDto): Promise<Panelist> {
    const panelist = this.panelistsRepository.create(createPanelistDto);
    const savedPanelist = await this.panelistsRepository.save(panelist);
    
    // Invalidar caché
    await this.cacheManager.del('panelists:all');
    
    return savedPanelist;
  }

  async update(id: string, updatePanelistDto: UpdatePanelistDto): Promise<Panelist> {
    const panelist = await this.findOne(Number(id));
    if (!panelist) {
      throw new NotFoundException(`Panelist with ID ${id} not found`);
    }
    Object.assign(panelist, updatePanelistDto);
    const updatedPanelist = await this.panelistsRepository.save(panelist);
    
    // Invalidar caché
    await Promise.all([
      this.cacheManager.del('panelists:all'),
      this.cacheManager.del(`panelists:${id}`),
    ]);
    
    return updatedPanelist;
  }

  async remove(id: string): Promise<boolean> {
    const result = await this.panelistsRepository.delete(id);
    const affected = result?.affected ?? 0;
    if (affected > 0) {
      await Promise.all([
        this.cacheManager.del('panelists:all'),
        this.cacheManager.del(`panelists:${id}`),
      ]);
      return true;
    }
    return false;
  }

<<<<<<< HEAD
  async addToProgram(panelistId: string, programId: string): Promise<void> {
=======
  async addToProgram(panelistId: number, programId: number): Promise<void> {
>>>>>>> c10ee7d2
    const panelist = await this.findOne(panelistId);
    if (!panelist) {
      throw new NotFoundException(`Panelist with ID ${panelistId} not found`);
    }

    const program = await this.programsRepository.findOne({
      where: { id: Number(programId) },
    });
    if (!program) {
      throw new NotFoundException(`Program with ID ${programId} not found`);
    }

    if (!panelist.programs) {
      panelist.programs = [];
    }

    if (!panelist.programs.some(p => p.id === program.id)) {
      panelist.programs.push(program);
      await this.panelistsRepository.save(panelist);
<<<<<<< HEAD
      // Invalidate cache for this panelist
=======
      console.log(`[Cache] Invalidating cache for panelist ${panelistId} after adding to program ${programId}`);
>>>>>>> c10ee7d2
      await this.cacheManager.del(`panelists:${panelistId}`);
    }
  }

<<<<<<< HEAD
  async removeFromProgram(panelistId: string, programId: string): Promise<void> {
=======
  async removeFromProgram(panelistId: number, programId: number): Promise<void> {
>>>>>>> c10ee7d2
    const panelist = await this.findOne(panelistId);
    if (!panelist) {
      throw new NotFoundException(`Panelist with ID ${panelistId} not found`);
    }

    if (panelist.programs) {
      panelist.programs = panelist.programs.filter(p => p.id !== Number(programId));
      await this.panelistsRepository.save(panelist);
<<<<<<< HEAD
      // Invalidate cache for this panelist
=======
      console.log(`[Cache] Invalidating cache for panelist ${panelistId} after removing from program ${programId}`);
>>>>>>> c10ee7d2
      await this.cacheManager.del(`panelists:${panelistId}`);
    }
  }

  async clearCache(id: string): Promise<void> {
    await this.cacheManager.del(`panelists:${id}`);
  }
}<|MERGE_RESOLUTION|>--- conflicted
+++ resolved
@@ -114,11 +114,7 @@
     return false;
   }
 
-<<<<<<< HEAD
-  async addToProgram(panelistId: string, programId: string): Promise<void> {
-=======
   async addToProgram(panelistId: number, programId: number): Promise<void> {
->>>>>>> c10ee7d2
     const panelist = await this.findOne(panelistId);
     if (!panelist) {
       throw new NotFoundException(`Panelist with ID ${panelistId} not found`);
@@ -138,20 +134,12 @@
     if (!panelist.programs.some(p => p.id === program.id)) {
       panelist.programs.push(program);
       await this.panelistsRepository.save(panelist);
-<<<<<<< HEAD
-      // Invalidate cache for this panelist
-=======
       console.log(`[Cache] Invalidating cache for panelist ${panelistId} after adding to program ${programId}`);
->>>>>>> c10ee7d2
       await this.cacheManager.del(`panelists:${panelistId}`);
     }
   }
 
-<<<<<<< HEAD
-  async removeFromProgram(panelistId: string, programId: string): Promise<void> {
-=======
   async removeFromProgram(panelistId: number, programId: number): Promise<void> {
->>>>>>> c10ee7d2
     const panelist = await this.findOne(panelistId);
     if (!panelist) {
       throw new NotFoundException(`Panelist with ID ${panelistId} not found`);
@@ -160,11 +148,7 @@
     if (panelist.programs) {
       panelist.programs = panelist.programs.filter(p => p.id !== Number(programId));
       await this.panelistsRepository.save(panelist);
-<<<<<<< HEAD
-      // Invalidate cache for this panelist
-=======
       console.log(`[Cache] Invalidating cache for panelist ${panelistId} after removing from program ${programId}`);
->>>>>>> c10ee7d2
       await this.cacheManager.del(`panelists:${panelistId}`);
     }
   }
