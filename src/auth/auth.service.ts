--- conflicted
+++ resolved
@@ -25,11 +25,7 @@
     if (password !== correct) {
       throw new UnauthorizedException('Invalid legacy password');
     }
-<<<<<<< HEAD
-    const payload = { sub: isBackoffice ? 'backoffice' : 'public', type: isBackoffice ? 'backoffice' : 'public', role: 'friends&family' };
-=======
     const payload = { sub: isBackoffice ? 'backoffice' : 'public', type: isBackoffice ? 'backoffice' : 'public', role: isBackoffice ? 'admin' : 'friends&family' };
->>>>>>> 3d8eb614
     return { access_token: this.jwtService.sign(payload) };
   }
 
