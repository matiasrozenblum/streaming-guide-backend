--- conflicted
+++ resolved
@@ -7,8 +7,6 @@
 import { CACHE_MANAGER } from '@nestjs/cache-manager';
 import { Cache } from 'cache-manager';
 import { YoutubeLiveService } from '../youtube/youtube-live.service';
-<<<<<<< HEAD
-=======
 import * as dayjs from 'dayjs';
 import * as utc from 'dayjs/plugin/utc';
 import * as timezone from 'dayjs/plugin/timezone';
@@ -16,7 +14,6 @@
 // Initialize dayjs plugins for tests
 dayjs.extend(utc);
 dayjs.extend(timezone);
->>>>>>> 4c1bfc3f
 
 let currentTime = '15:00';
 let currentDay = 'monday';
@@ -68,10 +65,7 @@
         const [otherHours, otherMinutes] = other.format('HH:mm').split(':').map(Number);
         return otherHours <= thisHours || (otherHours === thisHours && otherMinutes <= thisMinutes);
       }),
-<<<<<<< HEAD
-=======
       tz: jest.fn().mockReturnThis(),
->>>>>>> 4c1bfc3f
     };
     return mock;
   };
