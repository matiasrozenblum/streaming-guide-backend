--- conflicted
+++ resolved
@@ -44,64 +44,6 @@
     const { dayOfWeek, relations = ['program', 'program.channel', 'program.panelists'], select } = options;
 
     const cacheKey = `schedules:all:${dayOfWeek || 'all'}`;
-<<<<<<< HEAD
-    const cachedResult = await this.redisService.get<any[]>(cacheKey);
-
-    if (cachedResult) {
-      console.log(`Cache HIT for ${cacheKey}. Time: ${Date.now() - startTime}ms`);
-      return cachedResult;
-    }
-
-    console.log(`Cache MISS for ${cacheKey}`);
-
-    const where: FindOptionsWhere<Schedule> = {};
-    if (dayOfWeek) {
-      where.day_of_week = dayOfWeek;
-    }
-
-    const findOptions: FindManyOptions<Schedule> = {
-      where,
-      relations,
-      order: { start_time: 'ASC' },
-    };
-
-    if (select) {
-      findOptions.select = select.reduce((acc, field) => {
-        acc[field] = true;
-        return acc;
-      }, {} as any);
-    }
-
-    let data = await this.schedulesRepository.find(findOptions);
-
-    data = data.sort((a, b) => {
-      const orderA = a.program?.channel?.order ?? 999;
-      const orderB = b.program?.channel?.order ?? 999;
-      if (orderA !== orderB) return orderA - orderB;
-      return a.start_time.localeCompare(b.start_time);
-    });
-
-    const now = this.dayjs().tz('America/Argentina/Buenos_Aires');
-    const currentTimeNum = now.hour() * 100 + now.minute();
-    const currentDay = now.format('dddd').toLowerCase();
-
-    const enriched = await Promise.all(
-      data.map(async (schedule) => {
-        let isLive = false;
-        let streamUrl = schedule.program.youtube_url;
-
-        const startTimeNum = this.convertTimeToNumber(schedule.start_time);
-        const endTimeNum = this.convertTimeToNumber(schedule.end_time);
-
-        if (schedule.day_of_week === currentDay && currentTimeNum >= startTimeNum && currentTimeNum <= endTimeNum) {
-          isLive = true;
-          if (schedule.program.youtube_url && schedule.program.channel?.youtube_channel_id) {
-            const cachedVideoId = await this.redisService.get<string>(`videoId:${schedule.program.id}`);
-            if (cachedVideoId) {
-              streamUrl = `https://www.youtube.com/embed/${cachedVideoId}?autoplay=1`;
-            } else {
-              console.warn(`[SchedulesService] No cached video ID for program ${schedule.program.id}`);
-=======
     let schedules = await this.redisService.get<Schedule[]>(cacheKey);
   
     if (!schedules) {
@@ -166,7 +108,6 @@
               streamUrl = `https://www.youtube.com/embed/${cachedVideoId}?autoplay=1`;
             } else {
               console.warn(`[SchedulesService] No cached video ID for program ${program.id}`);
->>>>>>> 0c6cbea3
             }
           }
         }
@@ -181,19 +122,6 @@
         };
       })
     );
-<<<<<<< HEAD
-
-    await this.redisService.set(cacheKey, enriched, 1800); // TTL de 30 minutos
-    console.log(`Cached schedules in Redis under key ${cacheKey}`);
-    return enriched;
-=======
-  }
-  
-
-  private convertTimeToNumber(time: string): number {
-    const [hours, minutes] = time.split(':').map(Number);
-    return hours * 100 + minutes;
->>>>>>> 0c6cbea3
   }
 
   private convertTimeToNumber(time: string): number {
