--- conflicted
+++ resolved
@@ -6,10 +6,7 @@
 import { Program } from '../programs/programs.entity';
 import { Cache } from 'cache-manager';
 import { CACHE_MANAGER } from '@nestjs/cache-manager';
-<<<<<<< HEAD
-=======
 import { UpdateScheduleDto } from './dto/update-schedule.dto';
->>>>>>> bf61e17e
 
 @Injectable()
 export class SchedulesService {
@@ -67,8 +64,6 @@
     await this.cacheManager.set(cacheKey, schedule);
     console.log(`Database query completed. Total time: ${Date.now() - startTime}ms`);
     return schedule;
-<<<<<<< HEAD
-=======
   }
 
   async findByProgram(programId: string): Promise<Schedule[]> {
@@ -83,7 +78,6 @@
       where: { day_of_week: dayOfWeek },
       relations: ['program'],
     });
->>>>>>> bf61e17e
   }
 
   async create(createScheduleDto: CreateScheduleDto): Promise<Schedule> {
@@ -108,18 +102,6 @@
     await this.cacheManager.del('schedules:all');
     
     return savedSchedule;
-<<<<<<< HEAD
-  }
-
-  async remove(id: string): Promise<void> {
-    await this.schedulesRepository.delete(id);
-    
-    // Invalidar caché
-    await Promise.all([
-      this.cacheManager.del('schedules:all'),
-      this.cacheManager.del(`schedules:${id}`),
-    ]);
-=======
   }
 
   async update(id: string, updateScheduleDto: UpdateScheduleDto): Promise<Schedule> {
@@ -152,6 +134,5 @@
       return true;
     }
     return false;
->>>>>>> bf61e17e
   }
 }