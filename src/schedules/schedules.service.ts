import { Injectable, NotFoundException } from '@nestjs/common';
import { InjectRepository } from '@nestjs/typeorm';
import { Repository, FindOneOptions, FindManyOptions, FindOptionsWhere } from 'typeorm';
import { Schedule } from './schedules.entity';
import { Program } from '../programs/programs.entity';
import { CreateScheduleDto } from './dto/create-schedule.dto';
import { UpdateScheduleDto } from './dto/update-schedule.dto';
import { YoutubeLiveService } from '../youtube/youtube-live.service';
import { RedisService } from '../redis/redis.service';
import * as dayjs from 'dayjs';
import * as utc from 'dayjs/plugin/utc';
import * as timezone from 'dayjs/plugin/timezone';

interface FindAllOptions {
  page?: number;
  limit?: number;
  dayOfWeek?: string;
  relations?: string[];
  select?: string[];
}

@Injectable()
export class SchedulesService {
  private dayjs: typeof dayjs;

  constructor(
    @InjectRepository(Schedule)
    private schedulesRepository: Repository<Schedule>,

    @InjectRepository(Program)
    private programsRepository: Repository<Program>,

    private readonly redisService: RedisService,
    private readonly youtubeLiveService: YoutubeLiveService,
  ) {
    this.dayjs = dayjs;
    this.dayjs.extend(utc);
    this.dayjs.extend(timezone);
  }

  async findAll(options: FindAllOptions = {}): Promise<any[]> {
    const startTime = Date.now();
    const { dayOfWeek, relations = ['program', 'program.channel', 'program.panelists'], select } = options;

    const cacheKey = `schedules:all:${dayOfWeek || 'all'}`;
    let schedules = await this.redisService.get<Schedule[]>(cacheKey);

    if (!schedules) {
      console.log(`Cache MISS for ${cacheKey}`);

      const where: FindOptionsWhere<Schedule> = {};
      if (dayOfWeek) {
        where.day_of_week = dayOfWeek;
      }

      const findOptions: FindManyOptions<Schedule> = {
        where,
        relations,
        order: { start_time: 'ASC' },
      };

      if (select) {
        findOptions.select = select.reduce((acc, field) => {
          acc[field] = true;
          return acc;
        }, {} as any);
      }

      schedules = await this.schedulesRepository.find(findOptions);

      schedules = schedules.sort((a, b) => {
        const orderA = a.program?.channel?.order ?? 999;
        const orderB = b.program?.channel?.order ?? 999;
        if (orderA !== orderB) return orderA - orderB;
        return a.start_time.localeCompare(b.start_time);
      });

      await this.redisService.set(cacheKey, schedules, 1800);
      console.log(`Database query and cache SET. Total time: ${Date.now() - startTime}ms`);
    } else {
      console.log(`Cache HIT for ${cacheKey}. Time: ${Date.now() - startTime}ms`);
    }

    return this.enrichSchedules(schedules ?? []);
  }

  async enrichSchedules(schedules: Schedule[]): Promise<any[]> {
    const now = this.dayjs().tz('America/Argentina/Buenos_Aires');
    const currentTimeNum = now.hour() * 100 + now.minute();
    const currentDay = now.format('dddd').toLowerCase();

    return Promise.all(
      schedules.map(async (schedule) => {
        const program = schedule.program;
        let isLive = false;
        let streamUrl = program.youtube_url;

        const startTimeNum = this.convertTimeToNumber(schedule.start_time);
        const endTimeNum = this.convertTimeToNumber(schedule.end_time);
  
        if (schedule.day_of_week === currentDay && currentTimeNum >= startTimeNum && currentTimeNum <= endTimeNum) {
          isLive = true;

          if (program.channel?.youtube_channel_id) {
            let cachedVideoId = await this.redisService.get<string>(`videoId:${program.id}`);
            
            if (!cachedVideoId) {
              console.warn(`[SchedulesService] No cached video ID for program ${program.id}, fetching on-demand...`);
              await this.redisService.incr(`youtube:onDemand:${program.id}:${this.dayjs().format('YYYY-MM-DD')}`);
              await this.redisService.incr(`youtube:onDemand:total:${this.dayjs().format('YYYY-MM-DD')}`);

<<<<<<< HEAD
              const videoId = await this.youtubeLiveService.getLiveVideoId(program.channel.youtube_channel_id, program.id, false);
=======
              const videoId = await this.youtubeLiveService.getLiveVideoId(program.channel.youtube_channel_id, program.id, 'onDemand');
>>>>>>> e4d3090a
              
              if (videoId && videoId !== '__SKIPPED__') {
                const ttlSeconds = this.calculateProgramTTL(schedule.start_time, schedule.end_time);
                await this.redisService.set(`videoId:${program.id}`, videoId, ttlSeconds);
                cachedVideoId = videoId;
              } else if (videoId !== '__SKIPPED__') {
                console.warn(`[SchedulesService] No live video ID found on-demand for program ${program.id}`);
              }
            }

            if (cachedVideoId) {
              streamUrl = `https://www.youtube.com/embed/${cachedVideoId}?autoplay=1`;
            }
          }
        }

        return {
          ...schedule,
          program: {
            ...program,
            is_live: isLive,
            stream_url: streamUrl,
          },
        };
      })
    );
  }

  private convertTimeToNumber(time: string): number {
    const [hours, minutes] = time.split(':').map(Number);
    return hours * 100 + minutes;
  }

  private convertTimeToMinutes(time: string): number {
    const [hours, minutes] = time.split(':').map(Number);
    return hours * 60 + minutes;
  }

  private calculateProgramTTL(startTime: string, endTime: string): number {
    const start = this.convertTimeToMinutes(startTime);
    const end = this.convertTimeToMinutes(endTime);

    let durationMinutes: number;
    if (end >= start) {
      durationMinutes = end - start;
    } else {
      durationMinutes = (24 * 60 - start) + end; // programa que cruza medianoche
    }

    const ttlMinutes = durationMinutes + 60; // duración + 1 hora
    return ttlMinutes * 60; // lo devolvemos en segundos para Redis
  }

  async findOne(id: string | number, options: { relations?: string[]; select?: string[] } = {}): Promise<Schedule> {
    const { relations = ['program', 'program.channel', 'program.panelists'], select } = options;

    const cacheKey = `schedules:${id}`;
    const cached = await this.redisService.get<Schedule>(cacheKey);
    if (cached) return cached;

    const findOptions: FindOneOptions<Schedule> = {
      where: { id: Number(id) },
      relations,
    };

    if (select) {
      findOptions.select = select.reduce((acc, field) => {
        acc[field] = true;
        return acc;
      }, {} as any);
    }

    const schedule = await this.schedulesRepository.findOne(findOptions);
    if (!schedule) throw new NotFoundException(`Schedule with ID ${id} not found`);

    await this.redisService.set(cacheKey, schedule, 1800);
    return schedule;
  }

  async findByProgram(programId: string): Promise<Schedule[]> {
    return this.schedulesRepository.find({
      where: { program: { id: Number(programId) } },
      relations: ['program', 'program.channel', 'program.panelists'],
      order: {
        day_of_week: 'ASC',
        start_time: 'ASC',
      },
    });
  }

  async findByDay(dayOfWeek: string): Promise<any[]> {
    return this.findAll({ dayOfWeek });
  }

  async create(createScheduleDto: CreateScheduleDto): Promise<Schedule> {
    const program = await this.programsRepository.findOne({
      where: { id: parseInt(createScheduleDto.programId, 10) },
    });

    if (!program) throw new NotFoundException(`Program with ID ${createScheduleDto.programId} not found`);

    const schedule = this.schedulesRepository.create({
      day_of_week: createScheduleDto.dayOfWeek,
      start_time: createScheduleDto.startTime,
      end_time: createScheduleDto.endTime,
      program,
    });

    const saved = await this.schedulesRepository.save(schedule);

    await this.redisService.del('schedules:all');
    return saved;
  }

  async update(id: string, updateScheduleDto: UpdateScheduleDto): Promise<Schedule> {
    const schedule = await this.findOne(id);

    if (updateScheduleDto.dayOfWeek) schedule.day_of_week = updateScheduleDto.dayOfWeek;
    if (updateScheduleDto.startTime) schedule.start_time = updateScheduleDto.startTime;
    if (updateScheduleDto.endTime) schedule.end_time = updateScheduleDto.endTime;

    return this.schedulesRepository.save(schedule);
  }

  async remove(id: string): Promise<boolean> {
    const result = await this.schedulesRepository.delete(id);
    if ((result?.affected ?? 0) > 0) {
      await Promise.all([
        this.redisService.del('schedules:all'),
        this.redisService.del(`schedules:${id}`),
      ]);
      return true;
    }
    return false;
  }
}<|MERGE_RESOLUTION|>--- conflicted
+++ resolved
@@ -109,11 +109,7 @@
               await this.redisService.incr(`youtube:onDemand:${program.id}:${this.dayjs().format('YYYY-MM-DD')}`);
               await this.redisService.incr(`youtube:onDemand:total:${this.dayjs().format('YYYY-MM-DD')}`);
 
-<<<<<<< HEAD
-              const videoId = await this.youtubeLiveService.getLiveVideoId(program.channel.youtube_channel_id, program.id, false);
-=======
               const videoId = await this.youtubeLiveService.getLiveVideoId(program.channel.youtube_channel_id, program.id, 'onDemand');
->>>>>>> e4d3090a
               
               if (videoId && videoId !== '__SKIPPED__') {
                 const ttlSeconds = this.calculateProgramTTL(schedule.start_time, schedule.end_time);
