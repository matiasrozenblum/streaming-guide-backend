#!/bin/bash

set -e

# Ensure we're on develop
CURRENT_BRANCH=$(git rev-parse --abbrev-ref HEAD)
if [[ "$CURRENT_BRANCH" != "develop" ]]; then
  echo "🚫 This script must be run from the 'develop' branch."
  exit 1
fi

# Pull latest changes
git pull origin develop

# Prompt for version
echo "🔢 Current version tags:"
git tag -l | sort -V

read -p "👉 Enter new version (e.g., 1.2.3): " VERSION
RELEASE_BRANCH="release/$VERSION"
TAG="$VERSION"
DATE=$(date +"%Y-%m-%d")

# Create release branch and tag
git checkout -b "$RELEASE_BRANCH"
git push -u origin "$RELEASE_BRANCH"
git tag "$TAG"
git push origin "$TAG"

echo "🏷  Tag '$TAG' created and pushed."

# Create PR if GitHub CLI is installed
if command -v gh &> /dev/null; then
  echo "🚀 Creating PR to main..."
  gh pr create \
    --base main \
    --head "$RELEASE_BRANCH" \
    --title "Release $VERSION" \
<<<<<<< HEAD
    --body "Versión $VERSION lista para ser publicada.
=======
    --body "Versión $VERSION lista para ser publicada."
>>>>>>> c10ee7d2
  echo "✅ Pull Request created!"
else
  echo "⚠️ GitHub CLI not found. PR not created."
fi

# Back to develop
git checkout develop<|MERGE_RESOLUTION|>--- conflicted
+++ resolved
@@ -36,11 +36,7 @@
     --base main \
     --head "$RELEASE_BRANCH" \
     --title "Release $VERSION" \
-<<<<<<< HEAD
-    --body "Versión $VERSION lista para ser publicada.
-=======
     --body "Versión $VERSION lista para ser publicada."
->>>>>>> c10ee7d2
   echo "✅ Pull Request created!"
 else
   echo "⚠️ GitHub CLI not found. PR not created."
