# Changelog

Todas las modificaciones importantes de este proyecto se documentarán en este archivo.

El formato está basado en [Keep a Changelog](https://keepachangelog.com/es/1.0.0/)
y este proyecto utiliza [SemVer](https://semver.org/lang/es/).

## [Unreleased]

### Added

### Changed

### Removed

### Fixed

---

<<<<<<< HEAD
## [0.2.5] - 2025-04-22
=======
## [0.2.7] - 2025-04-26

### Changed
- Now storing channel video if until the end of the live transmission.
- Cron will not execute fetch for specific channel if that channel has a video id cached.

## [0.2.6] - 2025-04-25

### Changed
- Now storing channel video id until end of day, updating it by cron or on-demand

### Removed
- Removed video id cache entry by program since it's no longer used

## [0.2.5] - 2025-04-24
>>>>>>> b943248a

### Changed
- Now using video id for all the channel's live stream without cuts

## [0.2.4] - 2025-04-22

### Added
- Added youtube fetch counters

## [0.2.3] - 2025-04-22

### Fixed
- Now storing failed fetches to youtube in cache to avoid re-fetching programs with no live stream.

## [0.2.2] - 2025-04-22

### Added
- Added on demand fetch when youtube video id is not found in cache.

### Changed
- Now fetching youtube every 1 hour, video id ttl updated to program duration.

## [0.2.1] - 2025-04-22

### Fixed
- Now not storing stream_url and video_id in schedules cache.

## [0.2.0] - 2025-04-22

### Changed
- Now using Redis Cache directly

## [0.1.20] - 2025-04-20

### Fixed
- Fixed youtube live cron

## [0.1.19] - 2025-04-20

### Changed
- Added new endpoints to better communicate with the frontend.

## [0.1.18] - 2025-04-20

### Fixed
- Fixed create schedule from proposed change

## [0.1.17] - 2025-04-20

### Fixed
- If a proposed change is to create a program, it is now created instead of updating nothing.

## [0.1.16] - 2025-04-20

### Added
- Now applying changes to tables when accepted

## [0.1.15] - 2025-04-20

### Changed
- Now scrapers dont directly modify the DB, instead they send an email with proposed changes.
- This proposed changes will then be accepted or rejected from the backoffice

### Fixed
- Fixed scrapers execution in Railway environment

## [0.1.14] - 2025-04-19

### Fixed
- Fixed JWT sign

## [0.1.13] - 2025-04-19

### Added
- Added update and delete functionality to configs

## [0.1.12] - 2025-04-19

### Changed
- Now Deletes cascade through relations

## [0.1.11] - 2025-04-18

### Added
- Added order column to channel table
- Now when creating a channel, order autoincrements by 1
- Added order to all channel endpoints's responses

### Changed
- Secured all controllers with JWT

## [0.1.10] - 2025-04-18

### Changed
- Renamed program column channelId to channel_id

### Fixed
- Now creating a program with channel id works as expected
- Now getting an existing program returns the channel id as well

## [0.1.9] - 2025-04-18

### Removed
- Removed program start_time and end_time fields

### Fixed
- Fixed youtube-live.service live program fetch

## [0.1.8] - 2025-04-18

### Fixed
- Fixed youtube api fetch, now caching response and fetching every 30 minutes for each live program

## [0.1.7] - 2025-04-17

### Added
- Added youtube live integration and stream url for live streamings

## [0.1.6] - 2025-04-15

### Fixed
- Fixed scrapers in railway environments
- Fixed program creation, description is now correctly handled as optional

## [0.1.5] - 2025-04-15

### Removed
- Removed pagination logic

### Fixed
- Fixed contract with frontend

## [0.1.4] - 2025-04-15

### Changed
- Improved loading time

## [0.1.3] - 2025-04-14

### Added
- Added logic to fetch program-panelist relations
- Added endpoint toclean cache for specific panelist

### Fixed
- Fixed panelists bio, now it is optional

## [0.1.1] - 2025-04-13

### Added
- Added login feature for backoffice

## [0.1.0] - 2025-04-06

### Added
- Added redis caché service for schedule GETs

### Removed
- Removed changelog modification from release script

## [0.0.9] - 2025-04-06

### Fixed
- Fixed cors and 502 errors in prod

## [0.0.8] - 2025-04-06

### Added
- Added coverage check to PRs

### Changed

### Removed

### Fixed
- Fixed failing tests

## [0.0.7] - 2025-04-06

### Changed
- Modified create-release.sh to update changelog accordingly

### Fixed
- Fixed scraper issue in prod

## [0.0.6] - 2025-04-06

### Added
- Added tests for all services and modules

## [0.0.5] - 2025-04-05

### Added
- Added changelog.
- Added pull request template.
- Added create-release script.

### Changed
- Modified .gitignore

## [0.0.4] - 2025-04-05

### Agregado
- Funcionalidad base del sitio con frontend en Next.js y backend en Nest.js.
- Scrapers de Luzu, Vorterix, Olga, Blender, Urbana, Gelatina, Bondi Live y La Casa Streaming.

## v0.0.6 - 2025-04-06

- Describe los cambios acá.


## v0.0.7 - 2025-04-06

- Describe los cambios acá.
<|MERGE_RESOLUTION|>--- conflicted
+++ resolved
@@ -17,9 +17,6 @@
 
 ---
 
-<<<<<<< HEAD
-## [0.2.5] - 2025-04-22
-=======
 ## [0.2.7] - 2025-04-26
 
 ### Changed
@@ -35,7 +32,6 @@
 - Removed video id cache entry by program since it's no longer used
 
 ## [0.2.5] - 2025-04-24
->>>>>>> b943248a
 
 ### Changed
 - Now using video id for all the channel's live stream without cuts
