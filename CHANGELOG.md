--- conflicted
+++ resolved
@@ -8,10 +8,6 @@
 ## [Unreleased]
 
 ### Added
-<<<<<<< HEAD
-- Added login feature for backoffice
-=======
->>>>>>> b84b7f9a
 
 ### Changed
 
