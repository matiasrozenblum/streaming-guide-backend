--- conflicted
+++ resolved
@@ -17,17 +17,10 @@
 
 ---
 
-<<<<<<< HEAD
-## [0.3.3] - 2025-04-17
-
-### Fixed
-- Fixed get user by id endpoint throwing 500 lacking jwt guard
-=======
 ## [0.3.3] - 2025-04-18
 
 ### Fixed
 - Fixed user endpoints jwt guards and roles
->>>>>>> ac7c7c55
 
 ## [0.3.2] - 2025-04-17
 
