# Changelog

Todas las modificaciones importantes de este proyecto se documentarán en este archivo.

El formato está basado en [Keep a Changelog](https://keepachangelog.com/es/1.0.0/)
y este proyecto utiliza [SemVer](https://semver.org/lang/es/).

## [Unreleased]

### Added

### Changed

### Removed

### Fixed

---

<<<<<<< HEAD
## [0.3.0] - 2025-04-12
=======
## [0.3.1] - 2025-04-16

### Added
- Added uses table DB migration

### Fixed
- Fixed backoffice login token role

## [0.3.0] - 2025-04-16
>>>>>>> 54b1b776

### Added
- Added users CRUD

### Changed
- Now F&F login endpoint is /auth/login/legacy and /auth/login is the regular users's login

## [0.2.16] - 2025-04-02

### Fixed
- Fixed cron not filtering for is_live before fetching youtube

## [0.2.15] - 2025-04-02

### Added
- Added several tests for new services

## [0.2.14] - 2025-04-01

### Changed
- Now is_live depends on youtube_fetch feature flags as well

## [0.2.13] - 2025-04-01

### Added
- Added feature flags for turning youtube fech on and off

## [0.2.12] - 2025-04-28

### Added
- Added stats endpoint

## [0.2.11] - 2025-04-28

### Changed
- Replaced channel streaming_url field for handle field

## [0.2.10] - 2025-04-28

### Fixed
- Now consulting if cached video id is live instead of private

## [0.2.9] - 2025-04-27

### Changed
- Improved live periodic fetch

## [0.2.8] - 2025-04-26

### Added
- Now cleaning schedules and panelists cache when creating, updating or deleting entites from the backoffice

## [0.2.7] - 2025-04-26

### Changed
- Now storing channel video if until the end of the live transmission.
- Cron will not execute fetch for specific channel if that channel has a video id cached.

## [0.2.6] - 2025-04-25

### Changed
- Now storing channel video id until end of day, updating it by cron or on-demand

### Removed
- Removed video id cache entry by program since it's no longer used

## [0.2.5] - 2025-04-24

### Changed
- Now using video id for all the channel's live stream without cuts

## [0.2.4] - 2025-04-22

### Added
- Added youtube fetch counters

## [0.2.3] - 2025-04-22

### Fixed
- Now storing failed fetches to youtube in cache to avoid re-fetching programs with no live stream.

## [0.2.2] - 2025-04-22

### Added
- Added on demand fetch when youtube video id is not found in cache.

### Changed
- Now fetching youtube every 1 hour, video id ttl updated to program duration.

## [0.2.1] - 2025-04-22

### Fixed
- Now not storing stream_url and video_id in schedules cache.

## [0.2.0] - 2025-04-22

### Changed
- Now using Redis Cache directly

## [0.1.20] - 2025-04-20

### Fixed
- Fixed youtube live cron

## [0.1.19] - 2025-04-20

### Changed
- Added new endpoints to better communicate with the frontend.

## [0.1.18] - 2025-04-20

### Fixed
- Fixed create schedule from proposed change

## [0.1.17] - 2025-04-20

### Fixed
- If a proposed change is to create a program, it is now created instead of updating nothing.

## [0.1.16] - 2025-04-20

### Added
- Now applying changes to tables when accepted

## [0.1.15] - 2025-04-20

### Changed
- Now scrapers dont directly modify the DB, instead they send an email with proposed changes.
- This proposed changes will then be accepted or rejected from the backoffice

### Fixed
- Fixed scrapers execution in Railway environment

## [0.1.14] - 2025-04-19

### Fixed
- Fixed JWT sign

## [0.1.13] - 2025-04-19

### Added
- Added update and delete functionality to configs

## [0.1.12] - 2025-04-19

### Changed
- Now Deletes cascade through relations

## [0.1.11] - 2025-04-18

### Added
- Added order column to channel table
- Now when creating a channel, order autoincrements by 1
- Added order to all channel endpoints's responses

### Changed
- Secured all controllers with JWT

## [0.1.10] - 2025-04-18

### Changed
- Renamed program column channelId to channel_id

### Fixed
- Now creating a program with channel id works as expected
- Now getting an existing program returns the channel id as well

## [0.1.9] - 2025-04-18

### Removed
- Removed program start_time and end_time fields

### Fixed
- Fixed youtube-live.service live program fetch

## [0.1.8] - 2025-04-18

### Fixed
- Fixed youtube api fetch, now caching response and fetching every 30 minutes for each live program

## [0.1.7] - 2025-04-17

### Added
- Added youtube live integration and stream url for live streamings

## [0.1.6] - 2025-04-15

### Fixed
- Fixed scrapers in railway environments
- Fixed program creation, description is now correctly handled as optional

## [0.1.5] - 2025-04-15

### Removed
- Removed pagination logic

### Fixed
- Fixed contract with frontend

## [0.1.4] - 2025-04-15

### Changed
- Improved loading time

## [0.1.3] - 2025-04-14

### Added
- Added logic to fetch program-panelist relations
- Added endpoint toclean cache for specific panelist

### Fixed
- Fixed panelists bio, now it is optional

## [0.1.1] - 2025-04-13

### Added
- Added login feature for backoffice

## [0.1.0] - 2025-04-06

### Added
- Added redis caché service for schedule GETs

### Removed
- Removed changelog modification from release script

## [0.0.9] - 2025-04-06

### Fixed
- Fixed cors and 502 errors in prod

## [0.0.8] - 2025-04-06

### Added
- Added coverage check to PRs

### Changed

### Removed

### Fixed
- Fixed failing tests

## [0.0.7] - 2025-04-06

### Changed
- Modified create-release.sh to update changelog accordingly

### Fixed
- Fixed scraper issue in prod

## [0.0.6] - 2025-04-06

### Added
- Added tests for all services and modules

## [0.0.5] - 2025-04-05

### Added
- Added changelog.
- Added pull request template.
- Added create-release script.

### Changed
- Modified .gitignore

## [0.0.4] - 2025-04-05

### Agregado
- Funcionalidad base del sitio con frontend en Next.js y backend en Nest.js.
- Scrapers de Luzu, Vorterix, Olga, Blender, Urbana, Gelatina, Bondi Live y La Casa Streaming.

## v0.0.6 - 2025-04-06

- Describe los cambios acá.


## v0.0.7 - 2025-04-06

- Describe los cambios acá.
<|MERGE_RESOLUTION|>--- conflicted
+++ resolved
@@ -17,9 +17,6 @@
 
 ---
 
-<<<<<<< HEAD
-## [0.3.0] - 2025-04-12
-=======
 ## [0.3.1] - 2025-04-16
 
 ### Added
@@ -29,7 +26,6 @@
 - Fixed backoffice login token role
 
 ## [0.3.0] - 2025-04-16
->>>>>>> 54b1b776
 
 ### Added
 - Added users CRUD
