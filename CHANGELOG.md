--- conflicted
+++ resolved
@@ -17,14 +17,11 @@
 
 ---
 
-<<<<<<< HEAD
-=======
 ## [0.2.13] - 2025-04-28
 
 ### Added
 - Added feature flags for turning youtube fech on and off
 
->>>>>>> 3d159312
 ## [0.2.12] - 2025-04-28
 
 ### Added
