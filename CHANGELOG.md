--- conflicted
+++ resolved
@@ -17,14 +17,11 @@
 
 ---
 
-<<<<<<< HEAD
-=======
 ## [0.2.4] - 2025-04-22
 
 ### Added
 - Added youtube fetch counters
 
->>>>>>> 5a4081d9
 ## [0.2.3] - 2025-04-22
 
 ### Fixed
