--- conflicted
+++ resolved
@@ -17,14 +17,11 @@
 
 ---
 
-<<<<<<< HEAD
-=======
 ## [0.2.8] - 2025-04-26
 
 ### Added
 - Now cleaning schedules and panelists cache when creating, updating or deleting entites from the backoffice
 
->>>>>>> 020b4a43
 ## [0.2.7] - 2025-04-26
 
 ### Changed
