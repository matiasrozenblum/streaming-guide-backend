--- conflicted
+++ resolved
@@ -8,11 +8,8 @@
 ## [Unreleased]
 
 ### Added
-<<<<<<< HEAD
-=======
 - Added logic to fetch program-panelist relations
 - Added endpoint toclean cache for specific panelist
->>>>>>> c10ee7d2
 
 ### Changed
 
@@ -21,20 +18,12 @@
 ### Fixed
 - Fixed panelists bio, now it is optional
 
-<<<<<<< HEAD
-## [v0.1.1] - 2025-04-06
-=======
 ## [0.1.1] - 2025-04-06
->>>>>>> c10ee7d2
 
 ### Added
 - Added login feature for backoffice
 
-<<<<<<< HEAD
-## [v0.1.0] - 2025-04-06
-=======
 ## [0.1.0] - 2025-04-06
->>>>>>> c10ee7d2
 
 ### Added
 - Added redis caché service for schedule GETs
